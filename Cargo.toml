--- conflicted
+++ resolved
@@ -29,17 +29,10 @@
 base64 = "0.21"
 dashmap = "5.4"
 dirs = "5.0"
-<<<<<<< HEAD
-eframe = { git = "https://github.com/mikedilger/egui", rev = "920125bde28f13f74454af2cce2ca6c8317ea05c", features = [ "persistence" ] }
-egui-winit = { git = "https://github.com/mikedilger/egui", rev = "920125bde28f13f74454af2cce2ca6c8317ea05c", features = [ "default" ] }
-egui_extras = { git = "https://github.com/mikedilger/egui", rev = "920125bde28f13f74454af2cce2ca6c8317ea05c", features = [ "image", "svg" ] }
-egui-video = { git = "https://github.com/bu5hm4nn/egui-video", branch = "master",  features = [ "from_bytes" ], optional = true }
-=======
 eframe = { git = "https://github.com/mikedilger/egui", rev = "538088439c7c507fe49c730eab84ddd85e147391", features = [ "persistence" ] }
 egui-winit = { git = "https://github.com/mikedilger/egui", rev = "538088439c7c507fe49c730eab84ddd85e147391", features = [ "default" ] }
 egui_extras = { git = "https://github.com/mikedilger/egui", rev = "538088439c7c507fe49c730eab84ddd85e147391", features = [ "image", "svg" ] }
 egui-video = { git = "https://github.com/mikedilger/egui-video", rev = "5a7297138dce16425c7dc7a8eab4d39d79088aba",  features = [ "from_bytes" ], optional = true }
->>>>>>> 87c2827f
 encoding_rs = "0.8"
 fallible-iterator = "0.2"
 futures = "0.3"
