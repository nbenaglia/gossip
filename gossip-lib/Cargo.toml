--- conflicted
+++ resolved
@@ -50,11 +50,7 @@
 filetime = "0.2"
 futures = "0.3"
 futures-util = "0.3"
-<<<<<<< HEAD
-gossip-relay-picker = { git = "https://github.com/mikedilger/gossip-relay-picker", rev = "cc9da1eb38d596a860184b9825cfba8be344306e" }
-=======
 gossip-relay-picker = { git = "https://github.com/mikedilger/gossip-relay-picker", rev = "c9058fee79ddc1a52484de2ccec9687a8f10c5e9" }
->>>>>>> c43ec9ed
 heed = { git = "https://github.com/meilisearch/heed", rev = "64fd6fec293c0dee94855b8267557ce03e7ce5d8" }
 hex = "0.4"
 http = "1.0"
@@ -63,11 +59,7 @@
 lazy_static = "1.4"
 linkify = "0.9"
 mime = "0.3"
-<<<<<<< HEAD
-nostr-types = { git = "https://github.com/mikedilger/nostr-types", rev = "14eb73887cc70a286b334537f53c7fea69d2a056", features = [ "speedy" ] }
-=======
 nostr-types = { git = "https://github.com/mikedilger/nostr-types", rev = "ed7084a2a9e9311bb08352b7c602a8d68c70734d", features = [ "speedy" ] }
->>>>>>> c43ec9ed
 parking_lot = "0.12"
 paste = "1.0"
 rand = "0.8"
