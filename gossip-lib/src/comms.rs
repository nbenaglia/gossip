use crate::dm_channel::DmChannel;
use crate::nip46::{Approval, ParsedCommand};
use crate::people::PersonList;
use crate::relay::Relay;
use nostr_types::{
    Event, EventAddr, Id, IdHex, Metadata, MilliSatoshi, Profile, PublicKey, RelayUrl, Tag,
    UncheckedUrl, Unixtime,
};
use std::fmt;
use std::hash::{Hash, Hasher};

/// This is a message sent to the Overlord. Tasks which take any amount of time,
/// especially involving relays, are handled by the Overlord in this way. There is
/// no return value, you'll have to check various GLOBALS state later on if you
/// depend on the result. Such an architecture works best with an immediate-mode
/// renderer.
#[derive(Debug, Clone)]
pub enum ToOverlordMessage {
    /// Calls [add_pubkey_relay](crate::Overlord::add_pubkey_relay)
    AddPubkeyRelay(PublicKey, RelayUrl),

    /// Calls [add_relay](crate::Overlord::add_relay)
    AddRelay(RelayUrl),

    /// Calls [advertise_relay_list](crate::Overlord::advertise_relay_list)
    AdvertiseRelayList,

    /// internal
    AdvertiseRelayListNextChunk(Box<Event>, Vec<RelayUrl>),

    /// Calls [auth_approved](crate::Overlord::auth_approved)
    /// pass 'true' as the second parameter for a permanent approval
    AuthApproved(RelayUrl, bool),

    /// Calls [auth_approved](crate::Overlord::auth_declined)
    /// pass 'true' as the second parameter for a permanent approval
    AuthDeclined(RelayUrl, bool),

    /// Calls [change_passphrase](crate::Overlord::change_passphrase)
    ChangePassphrase {
        old: String,
        new: String,
    },

    /// Calls [clear_person_list](crate::Overlord::clear_person_list)
    ClearPersonList(PersonList),

    /// Calls [auth_approved](crate::Overlord::connect_approved)
    /// pass 'true' as the second parameter for a permanent approval
    ConnectApproved(RelayUrl, bool),

    /// Calls [auth_approved](crate::Overlord::connect_declined)
    /// pass 'true' as the second parameter for a permanent approval
    ConnectDeclined(RelayUrl, bool),

    /// Calls [delegation_reset](crate::Overlord::delegation_reset)
    DelegationReset,

    /// Calls [delete_person_list](crate::Overlord::delete_person_list)
    DeletePersonList(PersonList),

    /// Calls [delete_post](crate::Overlord::delete_post)
    DeletePost(Id),

    /// Calls [delete_priv](crate::Overlord::delete_priv)
    DeletePriv,

    /// Calls [delete_pub](crate::Overlord::delete_pub)
    DeletePub,

    /// Calls [drop_relay](crate::Overlord::drop_relay)
    DropRelay(RelayUrl),

    /// Calls [fetch_event](crate::Overlord::fetch_event)
    FetchEvent(Id, Vec<RelayUrl>),

    /// Calls [fetch_event_addr](crate::Overlord::fetch_event_addr)
    FetchEventAddr(EventAddr),

    //  Calls [fetch_person_contact_list](crate::Overlord::fetch_person_contact_list)
    FetchPersonContactList(PublicKey),

    /// Calls [follow_pubkey](crate::Overlord::follow_pubkey)
    FollowPubkey(PublicKey, PersonList, bool),

    /// Calls [follow_nip05](crate::Overlord::follow_nip05)
    FollowNip05(String, PersonList, bool),

    /// Calls [follow_nprofile](crate::Overlord::follow_nprofile)
    FollowNprofile(Profile, PersonList, bool),

    /// Calls [generate_private_key](crate::Overlord::generate_private_key)
    GeneratePrivateKey(String),

    /// Calls [hide_or_show_relay](crate::Overlord::hide_or_show_relay)
    HideOrShowRelay(RelayUrl, bool),

    /// Calls [import_priv](crate::Overlord::import_priv)
    ImportPriv {
        // nsec, hex, or ncryptsec
        privkey: String,
        password: String,
    },

    /// Calls [import_pub](crate::Overlord::import_pub)
    ImportPub(String),

    /// Calls [like](crate::Overlord::like)
    Like(Id, PublicKey),

    /// Calls [load_more_current_feed](crate::Overlord::load_more_current_feed)
    LoadMoreCurrentFeed,

    /// internal (minions use this channel too)
    MinionJobComplete(RelayUrl, u64),

    /// internal (minions use this channel too)
    MinionJobUpdated(RelayUrl, u64, u64),

    /// Calls [nip46_server_op_approval_response](crate::Overlord::nip46_server_op_approval_response)
    Nip46ServerOpApprovalResponse(PublicKey, ParsedCommand, Approval),

    /// Calls [post](crate::Overlord::post)
    Post {
        content: String,
        tags: Vec<Tag>,
        in_reply_to: Option<Id>,
        dm_channel: Option<DmChannel>,
    },

    /// Calls [post_again](crate::Overlord::post_again)
    PostAgain(Event),

    /// Calls [post_nip46_event](crate::Overlord::post_nip46_event)
    PostNip46Event(Event, Vec<RelayUrl>),

    /// Calls [prune_cache](crate::Overlord::prune_cache)
    PruneCache,

    /// Calls [prune_database](crate::Overlord::prune_database)
    PruneDatabase,

    /// Calls [push_person_list](crate::Overlord::push_person_list)
    PushPersonList(PersonList),

    /// Calls [push_metadata](crate::Overlord::push_metadata)
    PushMetadata(Metadata),

    /// Calls [rank_relay](crate::Overlord::rank_relay)
    RankRelay(RelayUrl, u8),

    /// internal (the overlord sends messages to itself sometimes!)
    ReengageMinion(RelayUrl),

    /// Calls [refresh_scores_and_pick_relays](crate::Overlord::refresh_scores_and_pick_relays)
    RefreshScoresAndPickRelays,

    /// Calls [reresh_subscribed_metadata](crate::Overlord::refresh_subscribed_metadata)
    RefreshSubscribedMetadata,

    /// Calls [repost](crate::Overlord::repost)
    Repost(Id),

    /// Calls [search](crate::Overlord::search)
    Search(String),

    /// Calls [set_active_person](crate::Overlord::set_active_person)
    SetActivePerson(PublicKey),

    /// internal
    SetDmChannel(DmChannel),

    /// internal
    SetPersonFeed(PublicKey),

    /// internal
    SetThreadFeed {
        id: Id,
        referenced_by: Id,
        author: Option<PublicKey>,
    },

    /// Calls [start_long_lived_subscriptions](crate::Overlord::start_long_lived_subscriptions)
    StartLongLivedSubscriptions,

    /// Calls [subscribe_config](crate::Overlord::subscribe_config)
    SubscribeConfig(Option<Vec<RelayUrl>>),

    /// Calls [subscribe_discover](crate::Overlord::subscribe_discover)
    SubscribeDiscover(Vec<PublicKey>, Option<Vec<RelayUrl>>),

    /// Calls [subscribe_inbox](crate::Overlord::subscribe_inbox)
    SubscribeInbox(Option<Vec<RelayUrl>>),

    /// Calls [subscribe_nip46](crate::Overlord::subscribe_nip46)
    SubscribeNip46(Vec<RelayUrl>),

    /// Calls [unlock_key](crate::Overlord::unlock_key)
    UnlockKey(String),

<<<<<<< HEAD
    /// Calls [update_following](crate::Overlord::update_following)
    UpdateFollowing {
        merge: bool,
    },

=======
>>>>>>> 80955822
    /// Calls [update_metadata](crate::Overlord::update_metadata)
    UpdateMetadata(PublicKey),

    /// Calls [update_metadata_in_bulk](crate::Overlord::update_metadata_in_bulk)
    UpdateMetadataInBulk(Vec<PublicKey>),

<<<<<<< HEAD
    /// Calls [update_mute_list](crate::Overlord::update_mute_list)
    UpdateMuteList {
        merge: bool,
    },
=======
    /// Calls [update_person_list](crate::Overlord::update_person_list)
    UpdatePersonList {
        person_list: PersonList,
        merge: bool,
    },

    /// Calls [update_relay](crate::Overlord::update_relay)
    UpdateRelay(Relay, Relay),
>>>>>>> 80955822

    /// Calls [visible_notes_changed](crate::Overlord::visible_notes_changed)
    VisibleNotesChanged(Vec<Id>),

    /// Calls [zap_start](crate::Overlord::zap_start)
    ZapStart(Id, PublicKey, UncheckedUrl),

    /// Calls [zap](crate::Overlord::zap)
    Zap(Id, PublicKey, MilliSatoshi, String),
}

/// Internal to gossip-lib.
/// This is a message sent to the minions
#[derive(Debug, Clone)]
pub(crate) struct ToMinionMessage {
    /// The minion we are addressing, based on the URL they are listening to
    /// as a String.  "all" means all minions.
    pub target: String,

    pub payload: ToMinionPayload,
}

#[derive(Debug, Clone)]
pub(crate) struct ToMinionPayload {
    /// A job id, so the minion and overlord can talk about the job.
    pub job_id: u64,

    pub detail: ToMinionPayloadDetail,
}

impl PartialEq for ToMinionPayload {
    fn eq(&self, other: &Self) -> bool {
        self.detail == other.detail
    }
}

#[derive(Debug, Clone, PartialEq)]
pub(crate) enum ToMinionPayloadDetail {
    AdvertiseRelayList(Box<Event>),
    AuthApproved,
    AuthDeclined,
    FetchEvent(Id),
    FetchEventAddr(EventAddr),
    PostEvents(Vec<Event>),
    Shutdown,
    SubscribeAugments(Vec<IdHex>),
    SubscribeConfig,
    SubscribeDiscover(Vec<PublicKey>),
    SubscribeGeneralFeed(Vec<PublicKey>),
<<<<<<< HEAD
    SubscribeMentions,
    SubscribePersonContactList(PublicKey),
=======
    SubscribeInbox,
>>>>>>> 80955822
    SubscribePersonFeed(PublicKey),
    SubscribeReplies(IdHex),
    SubscribeDmChannel(DmChannel),
    SubscribeNip46,
    TempSubscribeGeneralFeedChunk(Unixtime),
    TempSubscribePersonFeedChunk { pubkey: PublicKey, start: Unixtime },
    TempSubscribeInboxFeedChunk(Unixtime),
    TempSubscribeMetadata(Vec<PublicKey>),
    UnsubscribePersonFeed,
    UnsubscribeReplies,
}

#[derive(Debug, Clone, Copy, Hash, PartialEq, Eq)]
pub enum RelayConnectionReason {
    Advertising,
    Config,
    Discovery,
    FetchAugments,
    FetchDirectMessages,
    FetchContacts,
    FetchEvent,
    FetchInbox,
    FetchMetadata,
    Follow,
    NostrConnect,
    PostEvent,
    PostContacts,
    PostLike,
    PostMetadata,
    PostMuteList,
    PostNostrConnect,
    ReadThread,
    SubscribePerson,
}

impl fmt::Display for RelayConnectionReason {
    fn fmt(&self, f: &mut fmt::Formatter<'_>) -> fmt::Result {
        write!(f, "{:?}", self)?;
        Ok(())
    }
}

impl RelayConnectionReason {
    pub fn description(&self) -> &'static str {
        use RelayConnectionReason::*;
        match *self {
            Discovery => "Searching for other people's Relay Lists",
            Config => "Reading our client configuration",
            FetchInbox => "Searching for inbox of us",
            Follow => "Following the posts of people in our Contact List",
            FetchAugments => "Fetching events that augment other events (likes, zaps, deletions)",
            FetchDirectMessages => "Fetching direct messages",
            FetchEvent => "Fetching a particular event",
            FetchMetadata => "Fetching metadata for a person",
            NostrConnect => "Nostr connect",
            PostEvent => "Posting an event",
            Advertising => "Advertising our relay list",
            PostLike => "Posting a reaction to an event",
            FetchContacts => "Fetching our contact list",
            PostContacts => "Posting our contact list",
            PostMuteList => "Posting our mute list",
            PostMetadata => "Posting our metadata",
            PostNostrConnect => "Posting nostrconnect",
            ReadThread => "Reading ancestors to build a thread",
            SubscribePerson => "Subscribe to the events of a person",
        }
    }

    pub fn persistent(&self) -> bool {
        use RelayConnectionReason::*;
        match *self {
            Discovery => false,
            Config => false,
            FetchInbox => true,
            Follow => true,
            FetchAugments => false,
            FetchDirectMessages => true,
            FetchEvent => false,
            FetchMetadata => false,
            NostrConnect => true,
            PostEvent => false,
            Advertising => false,
            PostLike => false,
            FetchContacts => false,
            PostContacts => false,
            PostMuteList => false,
            PostMetadata => false,
            PostNostrConnect => false,
            ReadThread => true,
            SubscribePerson => false,
        }
    }
}

#[derive(Debug, PartialEq, Clone)]
pub struct RelayJob {
    // Short reason for human viewing
    pub reason: RelayConnectionReason,

    // Payload sent when it was started
    pub(crate) payload: ToMinionPayload,
    // NOTE, there is other per-relay data stored elsewhere in
    //   overlord.minions_task_url
    //   GLOBALS.relay_picker
}

/// Lazy hash using only reason
impl Hash for RelayJob {
    fn hash<H: Hasher>(&self, state: &mut H) {
        self.reason.hash(state);
    }
}

impl RelayJob {
    // This is like equality, but ignores the random job id
    pub fn matches(&self, other: &RelayJob) -> bool {
        self.reason == other.reason && self.payload.detail == other.payload.detail
    }
}<|MERGE_RESOLUTION|>--- conflicted
+++ resolved
@@ -198,26 +198,22 @@
     /// Calls [unlock_key](crate::Overlord::unlock_key)
     UnlockKey(String),
 
-<<<<<<< HEAD
     /// Calls [update_following](crate::Overlord::update_following)
     UpdateFollowing {
         merge: bool,
     },
 
-=======
->>>>>>> 80955822
     /// Calls [update_metadata](crate::Overlord::update_metadata)
     UpdateMetadata(PublicKey),
 
     /// Calls [update_metadata_in_bulk](crate::Overlord::update_metadata_in_bulk)
     UpdateMetadataInBulk(Vec<PublicKey>),
 
-<<<<<<< HEAD
     /// Calls [update_mute_list](crate::Overlord::update_mute_list)
     UpdateMuteList {
         merge: bool,
     },
-=======
+  
     /// Calls [update_person_list](crate::Overlord::update_person_list)
     UpdatePersonList {
         person_list: PersonList,
@@ -226,7 +222,6 @@
 
     /// Calls [update_relay](crate::Overlord::update_relay)
     UpdateRelay(Relay, Relay),
->>>>>>> 80955822
 
     /// Calls [visible_notes_changed](crate::Overlord::visible_notes_changed)
     VisibleNotesChanged(Vec<Id>),
@@ -276,12 +271,9 @@
     SubscribeConfig,
     SubscribeDiscover(Vec<PublicKey>),
     SubscribeGeneralFeed(Vec<PublicKey>),
-<<<<<<< HEAD
-    SubscribeMentions,
+    SubscribeMentions,    
+    SubscribeInbox,
     SubscribePersonContactList(PublicKey),
-=======
-    SubscribeInbox,
->>>>>>> 80955822
     SubscribePersonFeed(PublicKey),
     SubscribeReplies(IdHex),
     SubscribeDmChannel(DmChannel),
