mod minion;

use crate::comms::{
    RelayConnectionReason, RelayJob, ToMinionMessage, ToMinionPayload, ToMinionPayloadDetail,
    ToOverlordMessage,
};
use crate::dm_channel::DmChannel;
use crate::error::{Error, ErrorKind};
use crate::feed::FeedKind;
use crate::globals::{Globals, GLOBALS};
use crate::misc::ZapState;
use crate::nip46::{Approval, ParsedCommand};
use crate::pending::PendingItem;
use crate::people::{Person, PersonList};
use crate::person_relay::PersonRelay;
use crate::relay::Relay;
use crate::tags::{
    add_addr_to_tags, add_event_to_tags, add_pubkey_to_tags, add_subject_to_tags_if_missing,
};
use crate::RunState;
use gossip_relay_picker::RelayAssignment;
use heed::RwTxn;
use http::StatusCode;
use minion::{Minion, MinionExitReason};
use nostr_types::{
    ContentEncryptionAlgorithm, EncryptedPrivateKey, Event, EventAddr, EventKind, EventReference,
    Filter, Id, IdHex, Metadata, MilliSatoshi, NostrBech32, PayRequestData, PreEvent, PrivateKey,
    Profile, PublicKey, RelayUrl, RelayUsage, Tag, UncheckedUrl, Unixtime,
};
use std::collections::HashMap;
use std::sync::atomic::Ordering;
use std::sync::mpsc;
use std::time::Duration;
use tokio::sync::broadcast::Sender;
use tokio::sync::mpsc::UnboundedReceiver;
use tokio::sync::watch::Receiver as WatchReceiver;
use tokio::task;
use zeroize::Zeroize;

type MinionResult = Result<MinionExitReason, Error>;

/// The overlord handles any operation that involves talking to relays, and a few more.
///
/// There are two ways to engage the Overlord to do something:
///
/// 1. Call a function on it. This works from an async context.
/// 2. Send it a message using `GLOBALS.to_overlord`. This works from a synchronous
///    context, but does not wait for or deliver a result. This is how the canonical
///    immediate-mode renderer (egui) engages the Overlord.
pub struct Overlord {
    to_minions: Sender<ToMinionMessage>,
    inbox: UnboundedReceiver<ToOverlordMessage>,

    read_runstate: WatchReceiver<RunState>,

    // All the minion tasks running.
    minions: task::JoinSet<Result<MinionExitReason, Error>>,

    // Map from minion task::Id to Url
    minions_task_url: HashMap<task::Id, RelayUrl>,
}

impl Overlord {
    /// To create an Overlord (and you should really only create one, even though we have
    /// not forced this to be a singleton), you'll want to call this `new` function and
    /// pass one half of the unbounded_channel to the overlord. You will have to steal this
    /// from GLOBALS as follows:
    ///
    /// ```no_run
    /// # use std::ops::DerefMut;
    /// # #[tokio::main]
    /// # async fn main() {
    /// #   use gossip_lib::GLOBALS;
    /// let overlord_receiver = {
    ///   let mut mutex_option = GLOBALS.tmp_overlord_receiver.lock().await;
    ///   mutex_option.deref_mut().take()
    /// }.unwrap();
    ///
    /// let mut overlord = gossip_lib::Overlord::new(overlord_receiver);
    /// # }
    /// ```
    ///
    /// Once you have created an overlord, run it and await on it. This will block your thread.
    /// You may use other `tokio` or `futures` combinators, or spawn it on it's own thread
    /// if you wish.
    ///
    /// ```no_run
    /// # use std::ops::DerefMut;
    /// # #[tokio::main]
    /// # async fn main() {
    /// #   use gossip_lib::GLOBALS;
    /// #   let overlord_receiver = {
    /// #     let mut mutex_option = GLOBALS.tmp_overlord_receiver.lock().await;
    /// #     mutex_option.deref_mut().take()
    /// #   }.unwrap();
    /// #
    /// #   let mut overlord = gossip_lib::Overlord::new(overlord_receiver);
    /// overlord.run().await;
    /// # }
    /// ```
    pub fn new(inbox: UnboundedReceiver<ToOverlordMessage>) -> Overlord {
        let to_minions = GLOBALS.to_minions.clone();
        Overlord {
            to_minions,
            inbox,
            read_runstate: GLOBALS.read_runstate.clone(),
            minions: task::JoinSet::new(),
            minions_task_url: HashMap::new(),
        }
    }

    /// This runs the overlord. This blocks for the entire duration and only exits
    /// when the overlord receives a signal to shutdown.
    pub async fn run(&mut self) {
        if let Err(e) = self.run_inner().await {
            tracing::error!("{}", e);
        }

        if let Err(e) = GLOBALS.storage.sync() {
            tracing::error!("{}", e);
        } else {
            tracing::info!("LMDB synced.");
        }

        let _ = GLOBALS.write_runstate.send(RunState::ShuttingDown);

        tracing::info!("Overlord waiting for minions to all shutdown");

        // Listen on self.minions until it is empty
        while !self.minions.is_empty() {
            tokio::select! {
                _ = tokio::time::sleep(Duration::from_secs(10)) => {
                    tracing::info!("Minions are stuck. Shutting down anyways.");
                    break;
                },
                task_nextjoined = self.minions.join_next_with_id() => {
                    self.handle_task_nextjoined(task_nextjoined).await;
                }
            }
        }

        tracing::info!("Overlord confirms all minions have shutdown");
    }

    async fn run_inner(&mut self) -> Result<(), Error> {
        // Maybe wait for UI login
        if GLOBALS.wait_for_login.load(Ordering::Relaxed) {
            GLOBALS.wait_for_login_notify.notified().await;
        }

        // Check for shutdown (we might not have gotten a login)
        if *self.read_runstate.borrow() == RunState::ShuttingDown {
            return Ok(());
        }

        // If we need to rebuild relationships, do so now
        if GLOBALS.storage.get_flag_rebuild_relationships_needed() {
            GLOBALS.storage.rebuild_relationships(None)?;
            GLOBALS
                .wait_for_data_migration
                .store(false, Ordering::Relaxed);
        }

        // Init some feed variables
        let now = Unixtime::now().unwrap();
        let general_feed_start =
            now - Duration::from_secs(GLOBALS.storage.read_setting_feed_chunk());
        let person_feed_start =
            now - Duration::from_secs(GLOBALS.storage.read_setting_person_feed_chunk());
        let inbox_feed_start =
            now - Duration::from_secs(GLOBALS.storage.read_setting_replies_chunk());
        GLOBALS
            .feed
            .set_feed_starts(general_feed_start, person_feed_start, inbox_feed_start);

        // Switch out of initializing RunState
        if GLOBALS.storage.read_setting_offline() {
            let _ = GLOBALS.write_runstate.send(RunState::Offline);
        } else {
            if *GLOBALS.read_runstate.borrow() != RunState::ShuttingDown {
                let _ = GLOBALS.write_runstate.send(RunState::Online);
            }
        }

        'mainloop: loop {
            tracing::debug!("overlord looping");

            // Listen on inbox, runstate, and exiting minions
            tokio::select! {
                message = self.inbox.recv() => {
                    let message = match message {
                        Some(bm) => bm,
                        None => {
                            // All senders dropped, or one of them closed.
                            let _ = GLOBALS.write_runstate.send(RunState::ShuttingDown);
                            return Ok(());
                        }
                    };
                    if let Err(e) = self.handle_message(message).await {
                        tracing::error!("{}", e);
                    }
                },
                _ = self.read_runstate.changed() => {
                    match *self.read_runstate.borrow_and_update() {
                        RunState::ShuttingDown => break 'mainloop,

                        // Minions will shut themselves down. Forget about all the jobs.
                        // When we go back online we start fresh.
                        RunState::Offline => {
                            GLOBALS.relay_picker.init().await?;
                            GLOBALS.connected_relays.clear();
                        },
                        _ => { }
                    }
                },
                task_nextjoined = self.minions.join_next_with_id(), if !self.minions.is_empty() => {
                    self.handle_task_nextjoined(task_nextjoined).await;
                }
            }
        }

        Ok(())
    }

    async fn pick_relays(&mut self) {
        // Garbage collect
        match GLOBALS.relay_picker.garbage_collect().await {
            Ok(mut idle) => {
                // Finish those jobs, maybe disconnecting those relays
                for relay_url in idle.drain(..) {
                    if let Err(e) =
                        self.finish_job(relay_url, None, Some(RelayConnectionReason::Follow))
                    {
                        tracing::error!("{}", e);
                        // continue with others
                    }
                }
            }
            Err(e) => {
                tracing::error!("{}", e);
                // continue trying
            }
        };

        loop {
            match GLOBALS.relay_picker.pick().await {
                Err(failure) => {
                    tracing::debug!("Done picking relays: {}", failure);
                    break;
                }
                Ok(relay_url) => {
                    if let Some(ra) = GLOBALS.relay_picker.get_relay_assignment(&relay_url) {
                        tracing::debug!(
                            "Picked {} covering {} pubkeys",
                            &relay_url,
                            ra.pubkeys.len()
                        );
                        // Apply the relay assignment
                        if let Err(e) = self.apply_relay_assignment(ra.to_owned()).await {
                            tracing::error!("{}", e);
                            // On failure, return it
                            GLOBALS.relay_picker.relay_disconnected(&relay_url, 120);
                        }
                    } else {
                        tracing::warn!("Relay Picker just picked {} but it is already no longer part of it's relay assignments!", &relay_url);
                    }
                }
            }
        }
    }

    async fn apply_relay_assignment(&mut self, assignment: RelayAssignment) -> Result<(), Error> {
        let mut jobs = vec![RelayJob {
            reason: RelayConnectionReason::Follow,
            payload: ToMinionPayload {
                job_id: rand::random::<u64>(),
                detail: ToMinionPayloadDetail::SubscribeGeneralFeed(assignment.pubkeys.clone()),
            },
        }];

        // Until NIP-65 is in widespread use, we should listen to inbox
        // of us on all these relays too
        // Only do this if we aren't already doing it.
        let mut fetch_inbox = true;
        if let Some(jobs) = GLOBALS.connected_relays.get(&assignment.relay_url) {
            for job in &*jobs {
                if job.reason == RelayConnectionReason::FetchInbox {
                    fetch_inbox = false;
                    break;
                }
            }
        }
        if fetch_inbox {
            jobs.push(RelayJob {
                reason: RelayConnectionReason::FetchInbox,
                payload: ToMinionPayload {
                    job_id: rand::random::<u64>(),
                    detail: ToMinionPayloadDetail::SubscribeInbox,
                },
            });
        }

        // Subscribe to the general feed
        self.engage_minion(assignment.relay_url.clone(), jobs)
            .await?;

        Ok(())
    }

    async fn engage_minion(&mut self, url: RelayUrl, jobs: Vec<RelayJob>) -> Result<(), Error> {
        let relay = GLOBALS.storage.read_or_create_relay(&url, None)?;

        if GLOBALS
            .storage
            .read_setting_relay_connection_requires_approval()
        {
            match relay.allow_connect {
                Some(true) => (),             // fall through
                Some(false) => return Ok(()), // don't connect to this relay
                None => {
                    // Save the engage_minion request and Ask the user
                    GLOBALS.pending.insert(PendingItem::RelayConnectionRequest {
                        relay: url.clone(),
                        jobs: jobs.clone(),
                    });
                    return Ok(());
                }
            }
        } // else fall through

        self.engage_minion_inner(relay, url, jobs).await
    }

    async fn engage_minion_inner(
        &mut self,
        relay: Relay,
        url: RelayUrl,
        mut jobs: Vec<RelayJob>,
    ) -> Result<(), Error> {
        // Do not connect if we are offline
        if GLOBALS.storage.read_setting_offline() {
            return Ok(());
        }

        if jobs.is_empty() {
            return Ok(());
        }

        // don't connect to rank=0 relays
        if relay.rank == 0 {
            return Ok(());
        }

        if let Some(mut refmut) = GLOBALS.connected_relays.get_mut(&url) {
            // We are already connected. Send it the jobs
            for job in jobs.drain(..) {
                let _ = self.to_minions.send(ToMinionMessage {
                    target: url.as_str().to_owned(),
                    payload: job.payload.clone(),
                });

                // Record the job:
                // If the relay already has a job of the same RelayConnectionReason
                // and that reason is not persistent, then this job replaces that
                // one (e.g. FetchAugments)
                if !job.reason.persistent() {
                    let vec = refmut.value_mut();
                    if let Some(pos) = vec.iter().position(|e| e.reason == job.reason) {
                        vec[pos] = job;
                        return Ok(());
                    }
                }
                refmut.value_mut().push(job);
            }
        } else if GLOBALS.penalty_box_relays.contains_key(&url) {
            // It is in the penalty box.
            // To avoid a race condition with the task that removes it from the penalty
            // box we have to use entry to make sure it was still there
            GLOBALS
                .penalty_box_relays
                .entry(url)
                .and_modify(|existing_jobs| Self::extend_jobs(existing_jobs, jobs));
        } else {
            // Start up the minion
            let mut minion = Minion::new(url.clone()).await?;
            let payloads = jobs.iter().map(|job| job.payload.clone()).collect();
            let abort_handle = self
                .minions
                .spawn(async move { minion.handle(payloads).await });
            let id = abort_handle.id();
            self.minions_task_url.insert(id, url.clone());

            // And record it
            GLOBALS.connected_relays.insert(url, jobs);
        }

        Ok(())
    }

    async fn handle_task_nextjoined(
        &mut self,
        task_nextjoined: Option<Result<(task::Id, MinionResult), task::JoinError>>,
    ) {
        if task_nextjoined.is_none() {
            return; // rare but possible
        }

        let join_result = task_nextjoined.unwrap();
        let id = match join_result {
            Err(ref join_error) => join_error.id(),
            Ok((id, _)) => id,
        };
        let url = match self.minions_task_url.get(&id).cloned() {
            Some(url) => url,
            None => return, // unknown minion!
        };

        // Remove from our hashmap
        self.minions_task_url.remove(&id);

        // Set to not connected, and take any unfinished jobs
        let mut relayjobs = match GLOBALS.connected_relays.remove(&url).map(|(_, v)| v) {
            Some(jobs) => jobs,
            None => vec![],
        };

        // Exclusion will be non-zero if there was a failure.  It will be zero if we
        // succeeded
        let mut exclusion: u64;

        match join_result {
            Err(join_error) => {
                tracing::error!("Minion {} completed with join error: {}", &url, join_error);
                Self::bump_failure_count(&url);
                exclusion = 120;
            }
            Ok((_id, result)) => match result {
                Ok(exitreason) => {
                    if exitreason.benign() {
                        tracing::debug!("Minion {} completed: {:?}", &url, exitreason);
                    } else {
                        tracing::info!("Minion {} completed: {:?}", &url, exitreason);
                    }
                    exclusion = match exitreason {
                        MinionExitReason::GotDisconnected => 120,
                        MinionExitReason::GotShutdownMessage => 0,
                        MinionExitReason::GotWSClose => 120,
                        MinionExitReason::LostOverlord => 0,
                        MinionExitReason::SubscriptionsHaveCompleted => {
                            relayjobs = vec![];
                            0
                        }
                        MinionExitReason::Unknown => 120,
                    };
                }
                Err(e) => {
                    Self::bump_failure_count(&url);
                    tracing::error!("Minion {} completed with error: {}", &url, e);
                    exclusion = 120;
                    if let ErrorKind::RelayRejectedUs = e.kind {
                        exclusion = u64::MAX;
                    } else if let ErrorKind::ReqwestHttpError(_) = e.kind {
                        exclusion = u64::MAX;
                    } else if let ErrorKind::Websocket(wserror) = e.kind {
                        if let tungstenite::error::Error::Http(response) = wserror {
                            exclusion = match response.status() {
                                StatusCode::MOVED_PERMANENTLY => u64::MAX,
                                StatusCode::PERMANENT_REDIRECT => u64::MAX,
                                StatusCode::UNAUTHORIZED => u64::MAX,
                                StatusCode::PAYMENT_REQUIRED => u64::MAX,
                                StatusCode::FORBIDDEN => u64::MAX,
                                StatusCode::NOT_FOUND => u64::MAX,
                                StatusCode::PROXY_AUTHENTICATION_REQUIRED => u64::MAX,
                                StatusCode::UNAVAILABLE_FOR_LEGAL_REASONS => u64::MAX,
                                StatusCode::NOT_IMPLEMENTED => u64::MAX,
                                StatusCode::BAD_GATEWAY => u64::MAX,
                                s if s.as_u16() >= 400 => 120,
                                _ => 120,
                            };
                        } else if let tungstenite::error::Error::ConnectionClosed = wserror {
                            tracing::debug!("Minion {} completed", &url);
                            exclusion = 30; // was not actually an error, but needs a pause
                        } else if let tungstenite::error::Error::Protocol(protocol_error) = wserror
                        {
                            exclusion = match protocol_error {
                                tungstenite::error::ProtocolError::ResetWithoutClosingHandshake => {
                                    60
                                }
                                _ => 120,
                            }
                        }
                    }
                }
            },
        };

        // Act upon this minion exiting, unless we are quitting
        if self.read_runstate.borrow().going_online() {
            self.recover_from_minion_exit(url, relayjobs, exclusion)
                .await;
        }
    }

    async fn recover_from_minion_exit(
        &mut self,
        url: RelayUrl,
        jobs: Vec<RelayJob>,
        exclusion: u64,
    ) {
        // Let the relay picker know it disconnected
        GLOBALS
            .relay_picker
            .relay_disconnected(&url, exclusion as i64);

        // For people we are following, pick relays
        if let Err(e) = GLOBALS.relay_picker.refresh_person_relay_scores().await {
            tracing::error!("Error: {}", e);
        }
        self.pick_relays().await;

        if exclusion == 0 {
            return;
        }

        // Remove any advertise jobs from the active set
        for job in &jobs {
            GLOBALS.active_advertise_jobs.remove(&job.payload.job_id);
        }

        if jobs.is_empty() {
            return;
        }

        // OK we have an exclusion and unfinished jobs.
        //
        // Add this relay to the penalty box, and setup a task to reengage
        // it after the exclusion completes
        let exclusion = exclusion.max(10); // safety catch, minimum exclusion is 10s

        GLOBALS.penalty_box_relays.insert(url.clone(), jobs);

        tracing::info!(
            "Minion {} will restart in {} seconds to continue persistent jobs",
            &url,
            exclusion
        );

        if exclusion != u64::MAX {
            // Re-engage after the delay
            std::mem::drop(tokio::spawn(async move {
                tokio::time::sleep(Duration::new(exclusion, 0)).await;
                let _ = GLOBALS
                    .to_overlord
                    .send(ToOverlordMessage::ReengageMinion(url));
            }));
        }
        // otherwise leave it in the penalty box forever
    }

    async fn reengage_minion(&mut self, url: RelayUrl) -> Result<(), Error> {
        // Take from penalty box
        if let Some(pair) = GLOBALS.penalty_box_relays.remove(&url) {
            self.engage_minion(url, pair.1).await?;
        }

        Ok(())
    }

    fn bump_failure_count(url: &RelayUrl) {
        if let Ok(Some(mut relay)) = GLOBALS.storage.read_relay(url, None) {
            relay.failure_count += 1;
            let _ = GLOBALS.storage.write_relay(&relay, None);
        }
    }

    fn extend_jobs(jobs: &mut Vec<RelayJob>, mut more: Vec<RelayJob>) {
        for newjob in more.drain(..) {
            if !jobs.iter().any(|job| job.matches(&newjob)) {
                jobs.push(newjob)
            }
        }
    }

    async fn handle_message(&mut self, message: ToOverlordMessage) -> Result<(), Error> {
        match message {
            ToOverlordMessage::AddPubkeyRelay(pubkey, relayurl) => {
                self.add_pubkey_relay(pubkey, relayurl).await?;
            }
            ToOverlordMessage::AddRelay(relay_url) => {
                self.add_relay(relay_url).await?;
            }
            ToOverlordMessage::AdvertiseRelayList => {
                self.advertise_relay_list().await?;
            }
            ToOverlordMessage::AdvertiseRelayListNextChunk(event, relays) => {
                self.advertise_relay_list_next_chunk(event, relays).await?;
            }
            ToOverlordMessage::AuthApproved(relay_url, permanent) => {
                self.auth_approved(relay_url, permanent)?;
            }
            ToOverlordMessage::AuthDeclined(relay_url, permanent) => {
                self.auth_declined(relay_url, permanent)?;
            }
            ToOverlordMessage::ChangePassphrase { old, new } => {
                Self::change_passphrase(old, new).await?;
            }
            ToOverlordMessage::ClearPersonList(list) => {
                self.clear_person_list(list)?;
            }
            ToOverlordMessage::ConnectApproved(relay_url, permanent) => {
                self.connect_approved(relay_url, permanent).await?;
            }
            ToOverlordMessage::ConnectDeclined(relay_url, permanent) => {
                self.connect_declined(relay_url, permanent).await?;
            }
            ToOverlordMessage::DelegationReset => {
                Self::delegation_reset().await?;
            }
            ToOverlordMessage::DeletePersonList(list) => {
                self.delete_person_list(list).await?;
            }
            ToOverlordMessage::DeletePost(id) => {
                self.delete_post(id).await?;
            }
            ToOverlordMessage::DeletePriv => {
                Self::delete_priv().await?;
            }
            ToOverlordMessage::DeletePub => {
                Self::delete_pub().await?;
            }
            ToOverlordMessage::DropRelay(relay_url) => {
                self.drop_relay(relay_url)?;
            }
            ToOverlordMessage::FetchEvent(id, relay_urls) => {
                self.fetch_event(id, relay_urls).await?;
            }
            ToOverlordMessage::FetchEventAddr(ea) => {
                self.fetch_event_addr(ea).await?;
            }
<<<<<<< HEAD
            ToOverlordMessage::FetchPersonContactList(pubkey) => {
                self.fetch_person_contact_list(pubkey).await?;
            }
            ToOverlordMessage::FollowPubkey(pubkey) => {
                self.follow_pubkey(pubkey).await?;
=======
            ToOverlordMessage::FollowPubkey(pubkey, list, public) => {
                self.follow_pubkey(pubkey, list, public).await?;
>>>>>>> 80955822
            }
            ToOverlordMessage::FollowNip05(nip05, list, public) => {
                Self::follow_nip05(nip05, list, public).await?;
            }
            ToOverlordMessage::FollowNprofile(nprofile, list, public) => {
                self.follow_nprofile(nprofile, list, public).await?;
            }
            ToOverlordMessage::GeneratePrivateKey(password) => {
                Self::generate_private_key(password).await?;
            }
            ToOverlordMessage::HideOrShowRelay(relay_url, hidden) => {
                Self::hide_or_show_relay(relay_url, hidden)?;
            }
            ToOverlordMessage::ImportPriv { privkey, password } => {
                Self::import_priv(privkey, password).await?;
            }
            ToOverlordMessage::ImportPub(pubstr) => {
                Self::import_pub(pubstr).await?;
            }
            ToOverlordMessage::Like(id, pubkey) => {
                self.like(id, pubkey).await?;
            }
            ToOverlordMessage::LoadMoreCurrentFeed => {
                match GLOBALS.feed.get_feed_kind() {
                    FeedKind::List(_, _) => self.load_more_general_feed().await?,
                    FeedKind::Inbox(_) => self.load_more_inbox_feed().await?,
                    FeedKind::Person(pubkey) => self.load_more_person_feed(pubkey).await?,
                    FeedKind::DmChat(_) => (), // DmChat is complete, not chunked
                    FeedKind::Thread { .. } => (), // Thread is complete, not chunked
                }
            }
            ToOverlordMessage::MinionJobComplete(url, job_id) => {
                self.finish_job(url, Some(job_id), None)?;
            }
            ToOverlordMessage::MinionJobUpdated(url, old_job_id, new_job_id) => {
                // internal
                if old_job_id != 0 && new_job_id != 0 {
                    if let Some(mut refmut) = GLOBALS.connected_relays.get_mut(&url) {
                        refmut.value_mut().retain_mut(|job| {
                            if job.payload.job_id == new_job_id {
                                false // remove the new job
                            } else if job.payload.job_id == old_job_id {
                                job.payload.job_id = new_job_id;
                                true // keep the old job, with modified job id
                            } else {
                                true // keep the rest
                            }
                        });
                    }
                    self.maybe_disconnect_relay(&url)?;
                }
            }
            ToOverlordMessage::Nip46ServerOpApprovalResponse(pubkey, parsed_command, approval) => {
                self.nip46_server_op_approval_response(pubkey, parsed_command, approval)
                    .await?;
            }
            ToOverlordMessage::RefreshScoresAndPickRelays => {
                self.refresh_scores_and_pick_relays().await?;
            }
            ToOverlordMessage::Post {
                content,
                tags,
                in_reply_to,
                dm_channel,
            } => {
                self.post(content, tags, in_reply_to, dm_channel).await?;
            }
            ToOverlordMessage::PostAgain(event) => {
                self.post_again(event).await?;
            }
            ToOverlordMessage::PostNip46Event(event, relays) => {
                self.post_nip46_event(event, relays).await?;
            }
            ToOverlordMessage::PruneCache => {
                Self::prune_cache().await?;
            }
            ToOverlordMessage::PruneDatabase => {
                Self::prune_database()?;
            }
            ToOverlordMessage::PushPersonList(person_list) => {
                self.push_person_list(person_list).await?;
            }
            ToOverlordMessage::PushMetadata(metadata) => {
                self.push_metadata(metadata).await?;
            }
            ToOverlordMessage::RankRelay(relay_url, rank) => {
                Self::rank_relay(relay_url, rank)?;
            }
            ToOverlordMessage::ReengageMinion(url) => {
                self.reengage_minion(url).await?;
            }
            ToOverlordMessage::RefreshSubscribedMetadata => {
                self.refresh_subscribed_metadata().await?;
            }
            ToOverlordMessage::Repost(id) => {
                self.repost(id).await?;
            }
            ToOverlordMessage::Search(text) => {
                Self::search(text).await?;
            }
            ToOverlordMessage::SetActivePerson(pubkey) => {
                Self::set_active_person(pubkey).await?;
            }
            ToOverlordMessage::SetDmChannel(dmchannel) => {
                self.set_dm_channel(dmchannel).await?;
            }
            ToOverlordMessage::SetPersonFeed(pubkey) => {
                self.set_person_feed(pubkey).await?;
            }
            ToOverlordMessage::SetThreadFeed {
                id,
                referenced_by,
                author,
            } => {
                self.set_thread_feed(id, referenced_by, author).await?;
            }
            ToOverlordMessage::StartLongLivedSubscriptions => {
                self.start_long_lived_subscriptions().await?;
            }
            ToOverlordMessage::SubscribeConfig(opt_relays) => {
                self.subscribe_config(opt_relays).await?;
            }
            ToOverlordMessage::SubscribeDiscover(pubkeys, opt_relays) => {
                self.subscribe_discover(pubkeys, opt_relays).await?;
            }
            ToOverlordMessage::SubscribeInbox(opt_relays) => {
                self.subscribe_inbox(opt_relays).await?;
            }
            ToOverlordMessage::SubscribeNip46(relays) => {
                self.subscribe_nip46(relays).await?;
            }
            ToOverlordMessage::UnlockKey(password) => {
                Self::unlock_key(password)?;
            }
            ToOverlordMessage::UpdateMetadata(pubkey) => {
                self.update_metadata(pubkey).await?;
            }
            ToOverlordMessage::UpdateMetadataInBulk(pubkeys) => {
                self.update_metadata_in_bulk(pubkeys).await?;
            }
            ToOverlordMessage::UpdatePersonList { person_list, merge } => {
                self.update_person_list(person_list, merge).await?;
            }
            ToOverlordMessage::UpdateRelay(old, new) => {
                self.update_relay(old, new).await?;
            }
            ToOverlordMessage::VisibleNotesChanged(visible) => {
                self.visible_notes_changed(visible).await?;
            }
            ToOverlordMessage::ZapStart(id, pubkey, lnurl) => {
                self.zap_start(id, pubkey, lnurl).await?;
            }
            ToOverlordMessage::Zap(id, pubkey, msats, comment) => {
                self.zap(id, pubkey, msats, comment).await?;
            }
        }

        Ok(())
    }

    /// Manually associate a relay with a person. This sets both read and write, and
    /// remembers that they were manual associations (not from a relay list) so they
    /// have less weight. This is so the user can make these associations manually if
    /// gossip can't find them.
    pub async fn add_pubkey_relay(
        &mut self,
        pubkey: PublicKey,
        relay: RelayUrl,
    ) -> Result<(), Error> {
        // Save person_relay
        let mut pr = match GLOBALS.storage.read_person_relay(pubkey, &relay)? {
            Some(pr) => pr,
            None => PersonRelay::new(pubkey, relay.clone()),
        };
        let now = Unixtime::now().unwrap().0 as u64;
        pr.last_suggested_kind3 = Some(now); // not kind3, but we have no other field for this
        pr.manually_paired_read = true;
        pr.manually_paired_write = true;
        GLOBALS.storage.write_person_relay(&pr, None)?;

        if let Some(pk) = GLOBALS.people.get_active_person_async().await {
            if pk == pubkey {
                // Refresh active person data from storage
                GLOBALS.people.set_active_person(pubkey).await?;
            }
        }

        self.refresh_scores_and_pick_relays().await?;

        Ok(())
    }

    /// Add a new relay to gossip
    pub async fn add_relay(&mut self, relay_url: RelayUrl) -> Result<(), Error> {
        // Create relay if missing
        GLOBALS.storage.write_relay_if_missing(&relay_url, None)?;

        // Then pick relays again (possibly including the one added)
        GLOBALS.relay_picker.refresh_person_relay_scores().await?;
        self.pick_relays().await;

        Ok(())
    }

    /// Advertise the user's current relay list
    pub async fn advertise_relay_list(&mut self) -> Result<(), Error> {
        let public_key = match GLOBALS.identity.public_key() {
            Some(pk) => pk,
            None => {
                tracing::warn!("No public key! Not posting");
                return Ok(());
            }
        };

        let inbox_or_outbox_relays: Vec<Relay> = GLOBALS
            .storage
            .filter_relays(|r| r.has_usage_bits(Relay::INBOX) || r.has_usage_bits(Relay::OUTBOX))?;
        let mut tags: Vec<Tag> = Vec::new();
        for relay in inbox_or_outbox_relays.iter() {
            let marker =
                if relay.has_usage_bits(Relay::INBOX) && relay.has_usage_bits(Relay::OUTBOX) {
                    None
                } else if relay.has_usage_bits(Relay::INBOX) {
                    Some("read".to_owned()) // NIP-65 uses the term 'read' instead of 'inbox'
                } else if relay.has_usage_bits(Relay::OUTBOX) {
                    Some("write".to_owned()) // NIP-65 uses the term 'write' instead of 'outbox'
                } else {
                    unreachable!()
                };

            tags.push(Tag::new_relay(relay.url.to_unchecked_url(), marker));
        }

        let pre_event = PreEvent {
            pubkey: public_key,
            created_at: Unixtime::now().unwrap(),
            kind: EventKind::RelayList,
            tags,
            content: "".to_string(),
        };

        let event = GLOBALS.identity.sign_event(pre_event)?;

        let relays: Vec<RelayUrl> = GLOBALS
            .storage
            .filter_relays(|r| r.is_good_for_advertise() && r.rank != 0)?
            .iter()
            .map(|relay| relay.url.clone())
            .collect();

        // Send ourself a message to do this by chunks
        // It will do a chunk, when that is done, it will send ourself another message
        // to do the remaining.
        let _ = GLOBALS
            .to_overlord
            .send(ToOverlordMessage::AdvertiseRelayListNextChunk(
                Box::new(event),
                relays,
            ));

        Ok(())
    }

    /// Advertise the user's current relay list in chunks
    pub async fn advertise_relay_list_next_chunk(
        &mut self,
        event: Box<Event>,
        relays: Vec<RelayUrl>,
    ) -> Result<(), Error> {
        tracing::info!(
            "Advertising relay list, {} more relays to go...",
            relays.len()
        );

        for relay_url in relays.iter().take(10) {
            let job_id = rand::random::<u64>();
            GLOBALS.active_advertise_jobs.insert(job_id);

            // Send it the event to post
            tracing::debug!("Asking {} to advertise relay list", &relay_url);

            if let Err(e) = self
                .engage_minion(
                    relay_url.to_owned(),
                    vec![RelayJob {
                        reason: RelayConnectionReason::Advertising,
                        payload: ToMinionPayload {
                            job_id,
                            detail: ToMinionPayloadDetail::AdvertiseRelayList(event.clone()),
                        },
                    }],
                )
                .await
            {
                tracing::error!("{}", e);
                GLOBALS.active_advertise_jobs.remove(&job_id);
            }
        }

        // Separate task so the overlord can do other things while we wait
        // for that chunk to complete
        std::mem::drop(tokio::spawn(async move {
            // Wait until all of them have completed
            while !GLOBALS.active_advertise_jobs.is_empty() {
                tokio::time::sleep(Duration::from_millis(500)).await;
            }

            // Send the overlord the remaining ones
            if relays.len() > 10 {
                let _ = GLOBALS
                    .to_overlord
                    .send(ToOverlordMessage::AdvertiseRelayListNextChunk(
                        event,
                        relays[10..].to_owned(),
                    ));
            }
        }));

        Ok(())
    }

    /// User has approved authentication on this relay. Save this result for later
    /// and inform the minion.
    pub fn auth_approved(&mut self, relay_url: RelayUrl, permanent: bool) -> Result<(), Error> {
        if permanent {
            // Save the answer in the relay record
            GLOBALS.storage.modify_relay(
                &relay_url,
                |r| {
                    r.allow_auth = Some(true);
                },
                None,
            )?;
        }

        if GLOBALS.connected_relays.contains_key(&relay_url) {
            // Tell the minion
            let _ = self.to_minions.send(ToMinionMessage {
                target: relay_url.as_str().to_owned(),
                payload: ToMinionPayload {
                    job_id: 0,
                    detail: ToMinionPayloadDetail::AuthApproved,
                },
            });
        } else {
            // Clear the auth request, we are no longer connected
            if let Some(pubkey) = GLOBALS.identity.public_key() {
                GLOBALS
                    .pending
                    .take_relay_authentication_request(&pubkey, &relay_url);
            }
        }

        Ok(())
    }

    /// User has declined authentication on this relay. Save this result for later
    /// and inform the minion.
    pub fn auth_declined(&mut self, relay_url: RelayUrl, permanent: bool) -> Result<(), Error> {
        if permanent {
            // Save the answer in the relay record
            GLOBALS.storage.modify_relay(
                &relay_url,
                |r| {
                    r.allow_auth = Some(false);
                },
                None,
            )?;
        }

        if GLOBALS.connected_relays.contains_key(&relay_url) {
            // Tell the minion
            let _ = self.to_minions.send(ToMinionMessage {
                target: relay_url.as_str().to_owned(),
                payload: ToMinionPayload {
                    job_id: 0,
                    detail: ToMinionPayloadDetail::AuthDeclined,
                },
            });
        } else {
            // Clear the auth request, we are no longer connected
            if let Some(pubkey) = GLOBALS.identity.public_key() {
                GLOBALS
                    .pending
                    .take_relay_authentication_request(&pubkey, &relay_url);
            }
        }

        Ok(())
    }

    /// Change the user's passphrase.
    pub async fn change_passphrase(mut old: String, mut new: String) -> Result<(), Error> {
        GLOBALS.identity.change_passphrase(&old, &new).await?;
        old.zeroize();
        new.zeroize();
        Ok(())
    }

    /// Clear the specified person lit. This wipes everybody. But it doesn't publish
    /// the empty list. You should probably double-check that the user is certain.
    pub fn clear_person_list(&mut self, list: PersonList) -> Result<(), Error> {
        GLOBALS.people.clear_person_list(list)?;
        Ok(())
    }

    /// User has approved connection to this relay. Save this result for later
    /// and inform the minion.
    pub async fn connect_approved(
        &mut self,
        relay_url: RelayUrl,
        permanent: bool,
    ) -> Result<(), Error> {
        if permanent {
            // Save the answer in the relay record
            GLOBALS.storage.modify_relay(
                &relay_url,
                |r| {
                    r.allow_connect = Some(true);
                },
                None,
            )?;
        }

        // Start the job
        if let Some((url, jobs)) = GLOBALS.pending.take_relay_connection_request(&relay_url) {
            let relay = GLOBALS.storage.read_or_create_relay(&url, None)?;
            self.engage_minion_inner(relay, url, jobs).await?;
        }

        Ok(())
    }

    /// User has declined connection to this relay. Save this result for later
    /// and inform the minion.
    pub async fn connect_declined(
        &mut self,
        relay_url: RelayUrl,
        permanent: bool,
    ) -> Result<(), Error> {
        if permanent {
            // Save the answer in the relay record
            GLOBALS.storage.modify_relay(
                &relay_url,
                |r| {
                    r.allow_connect = Some(false);
                },
                None,
            )?;
        }

        // Remove the connect requests entry
        GLOBALS.pending.take_relay_connection_request(&relay_url);

        Ok(())
    }

    /// Remove any key delegation setup
    pub async fn delegation_reset() -> Result<(), Error> {
        if GLOBALS.delegation.reset() {
            // save and statusmsg
            GLOBALS.delegation.save().await?;
            GLOBALS
                .status_queue
                .write()
                .write("Delegation tag removed".to_string());
        }
        Ok(())
    }

    /// Delete a person list
    pub async fn delete_person_list(&mut self, list: PersonList) -> Result<(), Error> {
        // Get the metadata first, we need it to delete events
        let metadata = match GLOBALS.storage.get_person_list_metadata(list)? {
            Some(m) => m,
            None => return Ok(()),
        };

        // Delete the list locally
        let mut txn = GLOBALS.storage.get_write_txn()?;
        GLOBALS.storage.clear_person_list(list, Some(&mut txn))?;
        GLOBALS
            .storage
            .deallocate_person_list(list, Some(&mut txn))?;
        txn.commit()?;

        // If we are only following, nothing else needed
        if GLOBALS.storage.get_flag_following_only() {
            return Ok(());
        }

        let public_key = match GLOBALS.identity.public_key() {
            Some(pk) => pk,
            None => {
                // Odd. how do they have a list if they have no pubkey?
                return Ok(());
            }
        };

        let mut filter = Filter::new();
        filter.add_event_kind(EventKind::FollowSets);
        filter.add_author(&public_key.into());

        // Find all local-storage events that define the list
        let bad_events = GLOBALS.storage.find_events_by_filter(&filter, |event| {
            event.parameter().as_ref() == Some(&metadata.dtag)
        })?;

        // If no list events, we are done
        if bad_events.is_empty() {
            return Ok(());
        }

        // Delete those events locally
        for bad_event in &bad_events {
            GLOBALS.storage.delete_event(bad_event.id, None)?;
        }

        // Require sign in to delete further
        if !GLOBALS.identity.is_unlocked() {
            GLOBALS
                .status_queue
                .write()
                .write("The list was only deleted locally because you are not signed in. The list may reappear on restart.".to_string());
            return Ok(());
        }

        // Generate a deletion event for those events
        let event = {
            // Include an "a" tag for the entire group
            let ea = EventAddr {
                d: metadata.dtag.clone(),
                relays: vec![],
                kind: EventKind::FollowSets,
                author: public_key,
            };
            let mut tags: Vec<Tag> = vec![Tag::new_address(&ea, None)];

            // Include "e" tags for each event
            for bad_event in &bad_events {
                tags.push(Tag::new_event(bad_event.id, None, None));
            }

            let pre_event = PreEvent {
                pubkey: public_key,
                created_at: Unixtime::now().unwrap(),
                kind: EventKind::EventDeletion,
                tags,
                content: "Deleting person list".to_owned(),
            };

            // Should we add a pow? Maybe the relay needs it.
            GLOBALS.identity.sign_event(pre_event)?
        };

        // Process this event locally
        crate::process::process_new_event(&event, None, None, false, false).await?;

        // Determine which relays to post this to
        let mut relay_urls: Vec<RelayUrl> = Vec::new();
        {
            // Get all of the relays that we write to
            let write_relays: Vec<RelayUrl> = GLOBALS
                .storage
                .filter_relays(|r| r.has_usage_bits(Relay::WRITE) && r.rank != 0)?
                .iter()
                .map(|relay| relay.url.clone())
                .collect();
            relay_urls.extend(write_relays);

            // Get all of the relays this events were seen on
            for bad_event in &bad_events {
                let seen_on: Vec<RelayUrl> = GLOBALS
                    .storage
                    .get_event_seen_on_relay(bad_event.id)?
                    .iter()
                    .take(6) // Doesn't have to be everywhere
                    .map(|(url, _time)| url.to_owned())
                    .collect();

                for url in &seen_on {
                    tracing::error!("SEEN ON {}", &url);
                }

                relay_urls.extend(seen_on);
            }

            relay_urls.sort();
            relay_urls.dedup();
        }

        // Send event to all these relays
        for url in relay_urls {
            self.engage_minion(
                url.to_owned(),
                vec![RelayJob {
                    reason: RelayConnectionReason::PostEvent,
                    payload: ToMinionPayload {
                        job_id: rand::random::<u64>(),
                        detail: ToMinionPayloadDetail::PostEvents(vec![event.clone()]),
                    },
                }],
            )
            .await?;
        }

        Ok(())
    }

    /// Delete a post
    pub async fn delete_post(&mut self, id: Id) -> Result<(), Error> {
        let tags: Vec<Tag> = vec![Tag::new_event(id, None, None)];

        let event = {
            let public_key = match GLOBALS.identity.public_key() {
                Some(pk) => pk,
                None => {
                    tracing::warn!("No public key! Not posting");
                    return Ok(());
                }
            };

            let pre_event = PreEvent {
                pubkey: public_key,
                created_at: Unixtime::now().unwrap(),
                kind: EventKind::EventDeletion,
                tags,
                content: "".to_owned(), // FIXME, option to supply a delete reason
            };

            // Should we add a pow? Maybe the relay needs it.
            GLOBALS.identity.sign_event(pre_event)?
        };

        // Process this event locally
        crate::process::process_new_event(&event, None, None, false, false).await?;

        // Determine which relays to post this to
        let mut relay_urls: Vec<RelayUrl> = Vec::new();
        {
            // Get all of the relays that we write to
            let write_relays: Vec<RelayUrl> = GLOBALS
                .storage
                .filter_relays(|r| r.has_usage_bits(Relay::WRITE) && r.rank != 0)?
                .iter()
                .map(|relay| relay.url.clone())
                .collect();
            relay_urls.extend(write_relays);

            // Get all of the relays this event was seen on
            let seen_on: Vec<RelayUrl> = GLOBALS
                .storage
                .get_event_seen_on_relay(id)?
                .iter()
                .take(6) // doesn't have to be everywhere
                .map(|(url, _time)| url.to_owned())
                .collect();
            relay_urls.extend(seen_on);

            relay_urls.sort();
            relay_urls.dedup();
        }

        for url in relay_urls {
            // Send it the event to post
            tracing::debug!("Asking {} to delete", &url);

            self.engage_minion(
                url.to_owned(),
                vec![RelayJob {
                    reason: RelayConnectionReason::PostEvent,
                    payload: ToMinionPayload {
                        job_id: rand::random::<u64>(),
                        detail: ToMinionPayloadDetail::PostEvents(vec![event.clone()]),
                    },
                }],
            )
            .await?;
        }

        Ok(())
    }

    /// Delete private key and any delegation setup
    pub async fn delete_priv() -> Result<(), Error> {
        GLOBALS.identity.delete_identity()?;
        Self::delegation_reset().await?;
        GLOBALS
            .status_queue
            .write()
            .write("Identity deleted.".to_string());
        Ok(())
    }

    /// Delete public key (only if no private key exists) and any delegation setup
    pub async fn delete_pub() -> Result<(), Error> {
        GLOBALS.identity.clear_public_key()?;
        Self::delegation_reset().await?;
        Ok(())
    }

    /// Disconnect from the specified relay. This may not happen immediately if the minion
    /// handling that relay is stuck waiting for a timeout.
    pub fn drop_relay(&mut self, relay_url: RelayUrl) -> Result<(), Error> {
        let _ = self.to_minions.send(ToMinionMessage {
            target: relay_url.as_str().to_owned(),
            payload: ToMinionPayload {
                job_id: 0,
                detail: ToMinionPayloadDetail::Shutdown,
            },
        });

        Ok(())
    }

    /// Fetch an event from a specific relay by event `Id`
    pub async fn fetch_event(
        &mut self,
        id: Id,
        mut relay_urls: Vec<RelayUrl>,
    ) -> Result<(), Error> {
        // Use READ relays if relays are unknown
        if relay_urls.is_empty() {
            relay_urls = GLOBALS
                .storage
                .filter_relays(|r| r.has_usage_bits(Relay::READ) && r.rank != 0)?
                .iter()
                .map(|relay| relay.url.clone())
                .collect();
        }

        // Don't do this if we already have the event
        if !GLOBALS.storage.has_event(id)? {
            // Note: minions will remember if they get the same id multiple times
            //       not to fetch it multiple times.

            for url in relay_urls.iter() {
                self.engage_minion(
                    url.to_owned(),
                    vec![RelayJob {
                        reason: RelayConnectionReason::FetchEvent,
                        payload: ToMinionPayload {
                            job_id: rand::random::<u64>(),
                            detail: ToMinionPayloadDetail::FetchEvent(id),
                        },
                    }],
                )
                .await?;
            }
        }

        Ok(())
    }

    /// Fetch an event based on an `EventAddr`
    pub async fn fetch_event_addr(&mut self, ea: EventAddr) -> Result<(), Error> {
        for unchecked_url in ea.relays.iter() {
            if let Ok(relay_url) = RelayUrl::try_from_unchecked_url(unchecked_url) {
                self.engage_minion(
                    relay_url.to_owned(),
                    vec![RelayJob {
                        reason: RelayConnectionReason::FetchEvent,
                        payload: ToMinionPayload {
                            job_id: rand::random::<u64>(),
                            detail: ToMinionPayloadDetail::FetchEventAddr(ea.clone()),
                        },
                    }],
                )
                .await?;
            }
        }

        Ok(())
    }

    /// Follow a person by `PublicKey`
    pub async fn follow_pubkey(
        &mut self,
        pubkey: PublicKey,
        list: PersonList,
        public: bool,
    ) -> Result<(), Error> {
        GLOBALS.people.follow(&pubkey, true, list, public)?;
        tracing::debug!("Followed {}", &pubkey.as_hex_string());
        Ok(())
    }

    /// Follow a person by a nip-05 address
    pub async fn follow_nip05(nip05: String, list: PersonList, public: bool) -> Result<(), Error> {
        std::mem::drop(tokio::spawn(async move {
            if let Err(e) = crate::nip05::get_and_follow_nip05(nip05, list, public).await {
                tracing::error!("{}", e);
            }
        }));
        Ok(())
    }

    /// Follow a person by a `Profile` (nprofile1...)
    pub async fn follow_nprofile(
        &mut self,
        nprofile: Profile,
        list: PersonList,
        public: bool,
    ) -> Result<(), Error> {
        // Set their relays
        for relay in nprofile.relays.iter() {
            if let Ok(relay_url) = RelayUrl::try_from_unchecked_url(relay) {
                // Create relay if missing
                GLOBALS.storage.write_relay_if_missing(&relay_url, None)?;

                // Save person_relay
                let mut pr = match GLOBALS
                    .storage
                    .read_person_relay(nprofile.pubkey, &relay_url)?
                {
                    Some(pr) => pr,
                    None => PersonRelay::new(nprofile.pubkey, relay_url.clone()),
                };
                pr.last_suggested_nip05 = Some(Unixtime::now().unwrap().0 as u64);
                GLOBALS.storage.write_person_relay(&pr, None)?;
            }
        }

        // Follow
        GLOBALS
            .people
            .follow(&nprofile.pubkey, true, list, public)?;

        GLOBALS
            .status_queue
            .write()
            .write(format!("Followed user at {} relays", nprofile.relays.len()));

        Ok(())
    }

    /// Generate an identity (private key) and keep encrypted under the given passphrase
    pub async fn generate_private_key(mut password: String) -> Result<(), Error> {
        GLOBALS.identity.generate_private_key(&password)?;
        password.zeroize();
        Ok(())
    }

    /// Hide or Show a relay. This adjusts the `hidden` a flag on the `Relay` record
    /// (You could easily do this yourself by talking to GLOBALS.storage directly too)
    pub fn hide_or_show_relay(relay_url: RelayUrl, hidden: bool) -> Result<(), Error> {
        if let Some(mut relay) = GLOBALS.storage.read_relay(&relay_url, None)? {
            relay.hidden = hidden;
            GLOBALS.storage.write_relay(&relay, None)?;
        }

        Ok(())
    }

    /// Import a private key
    pub async fn import_priv(mut privkey: String, mut password: String) -> Result<(), Error> {
        if privkey.starts_with("ncryptsec") {
            let epk = EncryptedPrivateKey(privkey);
            match GLOBALS.identity.set_encrypted_private_key(epk, &password) {
                Ok(_) => {
                    GLOBALS.identity.unlock(&password)?;
                    password.zeroize();
                }
                Err(err) => {
                    password.zeroize();
                    GLOBALS
                        .status_queue
                        .write()
                        .write(format!("Error importing ncryptsec: {}", err));
                }
            }
        } else {
            let maybe_pk1 = PrivateKey::try_from_bech32_string(privkey.trim());
            let maybe_pk2 = PrivateKey::try_from_hex_string(privkey.trim());
            privkey.zeroize();
            if maybe_pk1.is_err() && maybe_pk2.is_err() {
                password.zeroize();
                GLOBALS
                    .status_queue
                    .write()
                    .write("Private key not recognized.".to_owned());
            } else {
                let privkey = maybe_pk1.unwrap_or_else(|_| maybe_pk2.unwrap());
                GLOBALS.identity.set_private_key(privkey, &password)?;
                password.zeroize();
            }
        }

        Ok(())
    }

    /// Import a public key only (npub or hex)
    pub async fn import_pub(pubstr: String) -> Result<(), Error> {
        let maybe_pk1 = PublicKey::try_from_bech32_string(pubstr.trim(), true);
        let maybe_pk2 = PublicKey::try_from_hex_string(pubstr.trim(), true);
        if maybe_pk1.is_err() && maybe_pk2.is_err() {
            GLOBALS
                .status_queue
                .write()
                .write("Public key not recognized.".to_owned());
        } else {
            let pubkey = maybe_pk1.unwrap_or_else(|_| maybe_pk2.unwrap());
            GLOBALS.identity.set_public_key(pubkey)?;
        }

        Ok(())
    }

    fn maybe_disconnect_relay(&mut self, url: &RelayUrl) -> Result<(), Error> {
        if let Some(refmut) = GLOBALS.connected_relays.get_mut(url) {
            // If no job remains, disconnect the relay
            let mut disconnect = refmut.value().is_empty();

            // If only one 'augments' job remains, disconnect the relay
            if refmut.value().len() == 1
                && refmut.value()[0].reason == RelayConnectionReason::FetchAugments
            {
                disconnect = true;
            }

            if disconnect {
                let _ = self.to_minions.send(ToMinionMessage {
                    target: url.as_str().to_owned(),
                    payload: ToMinionPayload {
                        job_id: 0,
                        detail: ToMinionPayloadDetail::Shutdown,
                    },
                });
            }
        }

        Ok(())
    }

    /// Like a post. The backend doesn't read the event, so you have to supply the
    /// pubkey author too.
    pub async fn like(&mut self, id: Id, pubkey: PublicKey) -> Result<(), Error> {
        let event = {
            let public_key = match GLOBALS.identity.public_key() {
                Some(pk) => pk,
                None => {
                    tracing::warn!("No public key! Not posting");
                    return Ok(());
                }
            };

            let mut tags: Vec<Tag> = vec![
                Tag::new_event(
                    id,
                    Relay::recommended_relay_for_reply(id)
                        .await?
                        .map(|rr| rr.to_unchecked_url()),
                    None,
                ),
                Tag::new_pubkey(pubkey, None, None),
            ];

            if GLOBALS.storage.read_setting_set_client_tag() {
                tags.push(Tag::new(&["client", "gossip"]));
            }

            let pre_event = PreEvent {
                pubkey: public_key,
                created_at: Unixtime::now().unwrap(),
                kind: EventKind::Reaction,
                tags,
                content: "+".to_owned(),
            };

            let powint = GLOBALS.storage.read_setting_pow();
            if powint > 0 {
                let (work_sender, work_receiver) = mpsc::channel();
                std::thread::spawn(move || {
                    work_logger(work_receiver, powint);
                });
                GLOBALS
                    .identity
                    .sign_event_with_pow(pre_event, powint, Some(work_sender))?
            } else {
                GLOBALS.identity.sign_event(pre_event)?
            }
        };

        let relays: Vec<Relay> = GLOBALS
            .storage
            .filter_relays(|r| r.has_usage_bits(Relay::WRITE) && r.rank != 0)?;
        // FIXME - post it to relays we have seen it on.

        for relay in relays {
            // Send it the event to post
            tracing::debug!("Asking {} to post", &relay.url);

            self.engage_minion(
                relay.url.clone(),
                vec![RelayJob {
                    reason: RelayConnectionReason::PostLike,
                    payload: ToMinionPayload {
                        job_id: rand::random::<u64>(),
                        detail: ToMinionPayloadDetail::PostEvents(vec![event.clone()]),
                    },
                }],
            )
            .await?;
        }

        // Process the message for ourself
        crate::process::process_new_event(&event, None, None, false, false).await?;

        Ok(())
    }

    pub async fn load_more_general_feed(&mut self) -> Result<(), Error> {
        // Set the feed to load another chunk back
        let start = GLOBALS.feed.load_more_general_feed();

        // Subscribe on the minions for that missing chunk
        for relay_assignment in GLOBALS.relay_picker.relay_assignments_iter() {
            // Ask relay to subscribe to the missing chunk
            let _ = self.to_minions.send(ToMinionMessage {
                target: relay_assignment.relay_url.as_str().to_owned(),
                payload: ToMinionPayload {
                    job_id: 0,
                    detail: ToMinionPayloadDetail::TempSubscribeGeneralFeedChunk(start),
                },
            });
        }

        Ok(())
    }

    pub async fn load_more_person_feed(&mut self, pubkey: PublicKey) -> Result<(), Error> {
        let num_relays_per_person = GLOBALS.storage.read_setting_num_relays_per_person();

        // Set the feed to load another chunk back
        let start = GLOBALS.feed.load_more_person_feed();

        // Get write relays for the person
        let relays: Vec<RelayUrl> = GLOBALS
            .storage
            .get_best_relays(pubkey, RelayUsage::Outbox)?
            .drain(..)
            .take(num_relays_per_person as usize + 1)
            .map(|(relay, _rank)| relay)
            .collect();

        // Subscribe on each of those write relays
        for relay in relays.iter() {
            // Subscribe
            self.engage_minion(
                relay.to_owned(),
                vec![RelayJob {
                    reason: RelayConnectionReason::SubscribePerson,
                    payload: ToMinionPayload {
                        job_id: rand::random::<u64>(),
                        detail: ToMinionPayloadDetail::TempSubscribePersonFeedChunk {
                            pubkey,
                            start,
                        },
                    },
                }],
            )
            .await?;
        }

        Ok(())
    }

    pub async fn load_more_inbox_feed(&mut self) -> Result<(), Error> {
        // Set the feed to load another chunk back
        let start = GLOBALS.feed.load_more_inbox_feed();

        let relays: Vec<RelayUrl> = GLOBALS
            .storage
            .filter_relays(|r| r.has_usage_bits(Relay::READ) && r.rank != 0)?
            .iter()
            .map(|relay| relay.url.clone())
            .collect();

        // Subscribe on each of these relays
        for relay in relays.iter() {
            // Subscribe
            self.engage_minion(
                relay.to_owned(),
                vec![RelayJob {
                    reason: RelayConnectionReason::FetchInbox,
                    payload: ToMinionPayload {
                        job_id: rand::random::<u64>(),
                        detail: ToMinionPayloadDetail::TempSubscribeInboxFeedChunk(start),
                    },
                }],
            )
            .await?;
        }

        Ok(())
    }

    /// Process approved nip46 server operation
    pub async fn nip46_server_op_approval_response(
        &mut self,
        pubkey: PublicKey,
        parsed_command: ParsedCommand,
        approval: Approval,
    ) -> Result<(), Error> {
        // Clear the request
        GLOBALS.pending.take_nip46_request(&pubkey, &parsed_command);

        // Handle the request
        if let Some(mut server) = GLOBALS.storage.read_nip46server(pubkey)? {
            // Temporarily set the approval (we don't save this)
            // NOTE: for now we set the server approval setting in memory but don't save it back.
            //       So the approval only applies to this one time. FIXME: we should use the options
            //       to approve always (saved) and Until a set time.
            match parsed_command.method.as_str() {
                "sign_event" => server.sign_approval = approval,
                "nip04_encrypt" | "nip44_encrypt" => server.encrypt_approval = approval,
                "nip04_decrypt" | "nip44_decrypt" => server.decrypt_approval = approval,
                "nip44_get_key" => {
                    server.encrypt_approval = approval;
                    server.decrypt_approval = approval;
                }
                _ => {}
            }

            server.handle(&parsed_command)?;
        }

        Ok(())
    }

    /// Trigger the relay picker to find relays for people not fully covered
    pub async fn refresh_scores_and_pick_relays(&mut self) -> Result<(), Error> {
        // When manually doing this, we refresh person_relay scores first which
        // often change if the user just added follows.
        GLOBALS.relay_picker.refresh_person_relay_scores().await?;

        // Then pick
        self.pick_relays().await;

        Ok(())
    }

    pub fn finish_job(
        &mut self,
        relay_url: RelayUrl,
        job_id: Option<u64>,                   // if by job id
        reason: Option<RelayConnectionReason>, // by reason
    ) -> Result<(), Error> {
        if let Some(job_id) = job_id {
            if job_id == 0 {
                return Ok(());
            }

            // in case it was an advertise job, remove from active set
            GLOBALS.active_advertise_jobs.remove(&job_id);

            if let Some(mut refmut) = GLOBALS.connected_relays.get_mut(&relay_url) {
                // Remove job by job_id
                refmut
                    .value_mut()
                    .retain(|job| job.payload.job_id != job_id);
            }
        } else if let Some(reason) = reason {
            if let Some(mut refmut) = GLOBALS.connected_relays.get_mut(&relay_url) {
                // Remove job by reason
                refmut.value_mut().retain(|job| job.reason != reason);
            }
        }

        // Maybe disconnect the relay
        self.maybe_disconnect_relay(&relay_url)?;

        Ok(())
    }

    /// Post a TextNote (kind 1) event
    pub async fn post(
        &mut self,
        content: String,
        mut tags: Vec<Tag>,
        reply_to: Option<Id>,
        dm_channel: Option<DmChannel>,
    ) -> Result<(), Error> {
        let public_key = match GLOBALS.identity.public_key() {
            Some(pk) => pk,
            None => {
                tracing::warn!("No public key! Not posting");
                return Ok(());
            }
        };

        let pre_event = match dm_channel {
            Some(dmc) => {
                if dmc.keys().len() > 1 {
                    return Err((ErrorKind::GroupDmsNotYetSupported, file!(), line!()).into());
                }

                let recipient = if dmc.keys().is_empty() {
                    public_key // must be to yourself
                } else {
                    dmc.keys()[0]
                };

                // On a DM, we ignore tags and reply_to
                let enc_content = GLOBALS.identity.encrypt(
                    &recipient,
                    &content,
                    ContentEncryptionAlgorithm::Nip04,
                )?;

                PreEvent {
                    pubkey: public_key,
                    created_at: Unixtime::now().unwrap(),
                    kind: EventKind::EncryptedDirectMessage,
                    tags: vec![Tag::new_pubkey(
                        recipient, None, // FIXME
                        None,
                    )],
                    content: enc_content,
                }
            }
            _ => {
                if GLOBALS.storage.read_setting_set_client_tag() {
                    tags.push(Tag::new(&["client", "gossip"]));
                }

                // Add Tags based on references in the content
                //
                // FIXME - this function takes a 'tags' variable. We may want to let
                // the user determine which tags to keep and which to delete, so we
                // should probably move this processing into the post editor instead.
                // For now, I'm just trying to remove the old #[0] type substitutions
                // and use the new NostrBech32 parsing.
                for bech32 in NostrBech32::find_all_in_string(&content).iter() {
                    match bech32 {
                        NostrBech32::EventAddr(ea) => {
                            add_addr_to_tags(&mut tags, ea, Some("mention".to_string())).await;
                        }
                        NostrBech32::EventPointer(ep) => {
                            // NIP-10: "Those marked with "mention" denote a quoted or reposted event id."
                            add_event_to_tags(&mut tags, ep.id, None, "mention").await;
                        }
                        NostrBech32::Id(id) => {
                            // NIP-10: "Those marked with "mention" denote a quoted or reposted event id."
                            add_event_to_tags(&mut tags, *id, None, "mention").await;
                        }
                        NostrBech32::Profile(prof) => {
                            if dm_channel.is_none() {
                                add_pubkey_to_tags(&mut tags, prof.pubkey).await;
                            }
                        }
                        NostrBech32::Pubkey(pk) => {
                            if dm_channel.is_none() {
                                add_pubkey_to_tags(&mut tags, *pk).await;
                            }
                        }
                        NostrBech32::Relay(_) => {
                            // we don't need to add this to tags I don't think.
                        }
                    }
                }

                // Standardize nostr links (prepend 'nostr:' where missing)
                // (This was a bad idea to do this late in the process, it breaks links that contain
                //  nostr urls)
                // content = NostrUrl::urlize(&content);

                // Find and tag all hashtags
                for capture in GLOBALS.hashtag_regex.captures_iter(&content) {
                    tags.push(Tag::new_hashtag(capture[1][1..].to_string()));
                }

                if let Some(parent_id) = reply_to {
                    // Get the event we are replying to
                    let parent = match GLOBALS.storage.read_event(parent_id)? {
                        Some(e) => e,
                        None => return Err("Cannot find event we are replying to.".into()),
                    };

                    // Add a 'p' tag for the author we are replying to (except if it is our own key)
                    if parent.pubkey != public_key {
                        if dm_channel.is_none() {
                            add_pubkey_to_tags(&mut tags, parent.pubkey).await;
                        }
                    }

                    // Add all the 'p' tags from the note we are replying to (except our own)
                    // FIXME: Should we avoid taging people who are muted?
                    if dm_channel.is_none() {
                        for tag in &parent.tags {
                            if let Ok((pubkey, _, _)) = tag.parse_pubkey() {
                                if pubkey != public_key {
                                    add_pubkey_to_tags(&mut tags, pubkey).await;
                                }
                            }
                        }
                    }

                    // Possibly add a tag to the 'root'
                    let mut parent_is_root = true;
                    match parent.replies_to_root() {
                        Some(EventReference::Id {
                            id: root,
                            author: _,
                            mut relays,
                            marker: _,
                        }) => {
                            // Add an 'e' tag for the root
                            add_event_to_tags(
                                &mut tags,
                                root,
                                relays.pop().map(|u| u.to_unchecked_url()),
                                "root",
                            )
                            .await;
                            parent_is_root = false;
                        }
                        Some(EventReference::Addr(ea)) => {
                            // Add an 'a' tag for the root
                            add_addr_to_tags(&mut tags, &ea, Some("root".to_string())).await;
                            parent_is_root = false;
                        }
                        None => {
                            // double check in case replies_to_root() isn't sufficient
                            // (it might be but this code doesn't hurt)
                            let ancestor = parent.replies_to();
                            if ancestor.is_none() {
                                // parent is the root
                                add_event_to_tags(&mut tags, parent_id, None, "root").await;
                            } else {
                                parent_is_root = false;
                            }
                        }
                    }

                    // Add 'reply tags
                    let reply_marker = if parent_is_root { "root" } else { "reply" };
                    add_event_to_tags(&mut tags, parent_id, None, reply_marker).await;
                    if parent.kind.is_replaceable() {
                        // Add an 'a' tag for the note we are replying to
                        let d = parent.parameter().unwrap_or("".to_owned());
                        add_addr_to_tags(
                            &mut tags,
                            &EventAddr {
                                d,
                                relays: vec![],
                                kind: parent.kind,
                                author: parent.pubkey,
                            },
                            Some(reply_marker.to_string()),
                        )
                        .await;
                    }

                    // Possibly propagate a subject tag
                    for tag in &parent.tags {
                        if let Ok(subject) = tag.parse_subject() {
                            let mut subject = subject.to_owned();
                            if !subject.starts_with("Re: ") {
                                subject = format!("Re: {}", subject);
                            }
                            subject = subject.chars().take(80).collect();
                            add_subject_to_tags_if_missing(&mut tags, subject);
                        }
                    }
                }

                PreEvent {
                    pubkey: public_key,
                    created_at: Unixtime::now().unwrap(),
                    kind: EventKind::TextNote,
                    tags,
                    content,
                }
            }
        };

        // Copy the tagged pubkeys for determine which relays to send to
        let mut tagged_pubkeys: Vec<PublicKey> = pre_event
            .tags
            .iter()
            .filter_map(|t| {
                if let Ok((pubkey, _, _)) = t.parse_pubkey() {
                    Some(pubkey)
                } else {
                    None
                }
            })
            .collect();

        let event = {
            let powint = GLOBALS.storage.read_setting_pow();
            if powint > 0 {
                let (work_sender, work_receiver) = mpsc::channel();
                std::thread::spawn(move || {
                    work_logger(work_receiver, powint);
                });
                GLOBALS
                    .identity
                    .sign_event_with_pow(pre_event, powint, Some(work_sender))?
            } else {
                GLOBALS.identity.sign_event(pre_event)?
            }
        };

        // Process this event locally
        crate::process::process_new_event(&event, None, None, false, false).await?;

        // Maybe include parent to retransmit it
        let events = vec![event];

        // Determine which relays to post this to
        let mut relay_urls: Vec<RelayUrl> = Vec::new();
        {
            // Get 'read' relays for everybody tagged in the event.
            // We write to ALL of their read relays now
            for pubkey in tagged_pubkeys.drain(..) {
                let best_relays: Vec<RelayUrl> = GLOBALS
                    .storage
                    .get_best_relays(pubkey, RelayUsage::Inbox)?
                    .drain(..)
                    .map(|(u, _)| u)
                    .collect();
                relay_urls.extend(best_relays);
            }

            // Get all of the relays that we write to
            let write_relay_urls: Vec<RelayUrl> = GLOBALS
                .storage
                .filter_relays(|r| r.has_usage_bits(Relay::WRITE) && r.rank != 0)?
                .iter()
                .map(|relay| relay.url.clone())
                .collect();
            relay_urls.extend(write_relay_urls);

            relay_urls.sort();
            relay_urls.dedup();
        }

        for url in relay_urls {
            // Send it the event to post
            tracing::debug!("Asking {} to post", &url);

            self.engage_minion(
                url.clone(),
                vec![RelayJob {
                    reason: RelayConnectionReason::PostEvent,
                    payload: ToMinionPayload {
                        job_id: rand::random::<u64>(),
                        detail: ToMinionPayloadDetail::PostEvents(events.clone()),
                    },
                }],
            )
            .await?;
        }

        Ok(())
    }

    pub async fn post_again(&mut self, event: Event) -> Result<(), Error> {
        let relay_urls = Globals::relays_for_event(&event)?;

        for url in relay_urls {
            // Send it the event to post
            tracing::debug!("Asking {} to post", &url);

            self.engage_minion(
                url.clone(),
                vec![RelayJob {
                    reason: RelayConnectionReason::PostEvent,
                    payload: ToMinionPayload {
                        job_id: rand::random::<u64>(),
                        detail: ToMinionPayloadDetail::PostEvents(vec![event.clone()]),
                    },
                }],
            )
            .await?;
        }

        Ok(())
    }

    pub async fn post_nip46_event(
        &mut self,
        event: Event,
        relays: Vec<RelayUrl>,
    ) -> Result<(), Error> {
        for url in relays {
            // Send it the event to post
            tracing::debug!("Asking {} to post nostrconnect", &url);

            self.engage_minion(
                url.clone(),
                vec![RelayJob {
                    reason: RelayConnectionReason::PostNostrConnect,
                    payload: ToMinionPayload {
                        job_id: rand::random::<u64>(),
                        detail: ToMinionPayloadDetail::PostEvents(vec![event.clone()]),
                    },
                }],
            )
            .await?;
        }

        Ok(())
    }

    /// Get a person's contact list
    async fn fetch_person_contact_list(&mut self, pubkey: PublicKey) -> Result<(), Error> {
        let relays = GLOBALS.storage.get_best_relays(pubkey, Direction::Write)?;

        for relay in relays {
            self.engage_minion(
                relay.0.clone(),
                vec![RelayJob {
                    reason: RelayConnectionReason::FetchContacts,
                    payload: ToMinionPayload {
                        job_id: rand::random::<u64>(),
                        detail: ToMinionPayloadDetail::SubscribePersonContactList(pubkey),
                    },
                }],
            )
            .await?;
        }

        Ok(())
    }

    /// Prune the cache (downloaded files)
    pub async fn prune_cache() -> Result<(), Error> {
        GLOBALS
            .status_queue
            .write()
            .write("Pruning cache, please be patient..".to_owned());

        let age = Duration::new(
            GLOBALS.storage.read_setting_cache_prune_period_days() * 60 * 60 * 24,
            0,
        );

        let count = GLOBALS.fetcher.prune(age).await?;

        GLOBALS
            .status_queue
            .write()
            .write(format!("Cache has been pruned. {} files removed.", count));

        Ok(())
    }

    /// Prune the database (events and more)
    pub fn prune_database() -> Result<(), Error> {
        GLOBALS
            .status_queue
            .write()
            .write("Pruning database, please be patient..".to_owned());

        let now = Unixtime::now().unwrap();
        let then = now
            - Duration::new(
                GLOBALS.storage.read_setting_prune_period_days() * 60 * 60 * 24,
                0,
            );
        let count = GLOBALS.storage.prune(then)?;

        GLOBALS.status_queue.write().write(format!(
            "Database has been pruned. {} events removed.",
            count
        ));

        Ok(())
    }

<<<<<<< HEAD
    /// Publish the user's following list
    pub async fn push_follow(&mut self) -> Result<(), Error> {
        let pubkeys = GLOBALS.people.get_followed_pubkeys();
        let event = GLOBALS.people.generate_contact_list_event(pubkeys).await?;
=======
    /// Publish the user's specified PersonList
    pub async fn push_person_list(&mut self, list: PersonList) -> Result<(), Error> {
        let metadata = match GLOBALS.storage.get_person_list_metadata(list)? {
            Some(m) => m,
            None => return Ok(()),
        };

        let event = GLOBALS.people.generate_person_list_event(list).await?;
>>>>>>> 80955822

        // process event locally
        crate::process::process_new_event(&event, None, None, false, false).await?;

        // Push to all of the relays we post to
        let relays: Vec<Relay> = GLOBALS
            .storage
            .filter_relays(|r| r.has_usage_bits(Relay::WRITE) && r.rank != 0)?;

        for relay in relays {
            // Send it the event to pull our followers
<<<<<<< HEAD
            tracing::debug!("Pushing Metadata to {}", &relay.url);
=======
            tracing::debug!("Pushing PersonList={} to {}", metadata.title, &relay.url);
>>>>>>> 80955822

            self.engage_minion(
                relay.url.clone(),
                vec![RelayJob {
                    reason: RelayConnectionReason::PostMetadata,
                    payload: ToMinionPayload {
                        job_id: rand::random::<u64>(),
                        detail: ToMinionPayloadDetail::PostEvents(vec![event.clone()]),
                    },
                }],
            )
            .await?;
        }

        Ok(())
    }

    /// Publish the user's metadata
    pub async fn push_metadata(&mut self, metadata: Metadata) -> Result<(), Error> {
        let public_key = match GLOBALS.identity.public_key() {
            Some(pk) => pk,
            None => return Err((ErrorKind::NoPrivateKey, file!(), line!()).into()), // not even a public key
        };

        let pre_event = PreEvent {
            pubkey: public_key,
            created_at: Unixtime::now().unwrap(),
            kind: EventKind::Metadata,
            tags: vec![],
            content: serde_json::to_string(&metadata)?,
        };

        let event = GLOBALS.identity.sign_event(pre_event)?;

        // Push to all of the relays we post to
        let relays: Vec<Relay> = GLOBALS
            .storage
            .filter_relays(|r| r.has_usage_bits(Relay::WRITE) && r.rank != 0)?;

        for relay in relays {
            // Send it the event to pull our followers
            tracing::debug!("Pushing Metadata to {}", &relay.url);

            self.engage_minion(
                relay.url.clone(),
                vec![RelayJob {
                    reason: RelayConnectionReason::PostMetadata,
                    payload: ToMinionPayload {
                        job_id: rand::random::<u64>(),
                        detail: ToMinionPayloadDetail::PostEvents(vec![event.clone()]),
                    },
                }],
            )
            .await?;
        }

        Ok(())
    }

    /// Rank a relay from 0 to 9.  The default rank is 3.  A rank of 0 means the relay will not be used.
    /// This represent a user's judgement, and is factored into how suitable a relay is for various
    /// purposes.
    pub fn rank_relay(relay_url: RelayUrl, rank: u8) -> Result<(), Error> {
        if let Some(mut relay) = GLOBALS.storage.read_relay(&relay_url, None)? {
            relay.rank = rank as u64;
            GLOBALS.storage.write_relay(&relay, None)?;
        }
        Ok(())
    }

    /// Refresh metadata for everybody who is followed
    /// This gets it whether we had it or not. Because it might have changed.
    pub async fn refresh_subscribed_metadata(&mut self) -> Result<(), Error> {
        let mut pubkeys = GLOBALS.people.get_subscribed_pubkeys();

        // add own pubkey as well
        if let Some(pubkey) = GLOBALS.identity.public_key() {
            pubkeys.push(pubkey)
        }

        let num_relays_per_person = GLOBALS.storage.read_setting_num_relays_per_person();

        let mut map: HashMap<RelayUrl, Vec<PublicKey>> = HashMap::new();

        // Sort the people into the relays we will find their metadata at
        for pubkey in &pubkeys {
            for relayscore in GLOBALS
                .storage
                .get_best_relays(*pubkey, RelayUsage::Outbox)?
                .drain(..)
                .take(num_relays_per_person as usize + 1)
            {
                map.entry(relayscore.0)
                    .and_modify(|e| e.push(*pubkey))
                    .or_insert_with(|| vec![*pubkey]);
            }
        }

        for (url, pubkeys) in map.drain() {
            self.engage_minion(
                url.clone(),
                vec![RelayJob {
                    reason: RelayConnectionReason::FetchMetadata,
                    payload: ToMinionPayload {
                        job_id: rand::random::<u64>(),
                        detail: ToMinionPayloadDetail::TempSubscribeMetadata(pubkeys),
                    },
                }],
            )
            .await?;
        }

        Ok(())
    }

    /// Repost a post by `Id`
    pub async fn repost(&mut self, id: Id) -> Result<(), Error> {
        let reposted_event = match GLOBALS.storage.read_event(id)? {
            Some(event) => event,
            None => {
                GLOBALS
                    .status_queue
                    .write()
                    .write("Cannot repost - cannot find event.".to_owned());
                return Ok(());
            }
        };

        let relay_url = {
            let seen_on = GLOBALS.storage.get_event_seen_on_relay(reposted_event.id)?;
            if seen_on.is_empty() {
                Relay::recommended_relay_for_reply(id)
                    .await?
                    .map(|rr| rr.to_unchecked_url())
            } else {
                seen_on.first().map(|(rurl, _)| rurl.to_unchecked_url())
            }
        };

        let kind: EventKind;
        let mut tags: Vec<Tag> = vec![
            Tag::new_pubkey(reposted_event.pubkey, None, None),
            Tag::new_event(id, relay_url.clone(), None),
        ];

        if reposted_event.kind != EventKind::TextNote {
            kind = EventKind::GenericRepost;

            // Add 'k' tag
            tags.push(Tag::new_kind(reposted_event.kind));

            if reposted_event.kind.is_replaceable() {
                let ea = EventAddr {
                    d: reposted_event.parameter().unwrap_or("".to_string()),
                    relays: match relay_url {
                        Some(url) => vec![url.clone()],
                        None => vec![],
                    },
                    kind: reposted_event.kind,
                    author: reposted_event.pubkey,
                };
                // Add 'a' tag
                tags.push(Tag::new_address(&ea, None));
            }
        } else {
            kind = EventKind::Repost;
        }

        let event = {
            let public_key = match GLOBALS.identity.public_key() {
                Some(pk) => pk,
                None => {
                    tracing::warn!("No public key! Not posting");
                    return Ok(());
                }
            };

            if GLOBALS.storage.read_setting_set_client_tag() {
                tags.push(Tag::new(&["client", "gossip"]));
            }

            let pre_event = PreEvent {
                pubkey: public_key,
                created_at: Unixtime::now().unwrap(),
                kind,
                tags,
                content: serde_json::to_string(&reposted_event)?,
            };

            let powint = GLOBALS.storage.read_setting_pow();
            if powint > 0 {
                let (work_sender, work_receiver) = mpsc::channel();
                std::thread::spawn(move || {
                    work_logger(work_receiver, powint);
                });
                GLOBALS
                    .identity
                    .sign_event_with_pow(pre_event, powint, Some(work_sender))?
            } else {
                GLOBALS.identity.sign_event(pre_event)?
            }
        };

        // Process this event locally
        crate::process::process_new_event(&event, None, None, false, false).await?;

        // Determine which relays to post this to
        let mut relay_urls: Vec<RelayUrl> = Vec::new();
        {
            // Get all of the relays that we write to
            let write_relay_urls: Vec<RelayUrl> = GLOBALS
                .storage
                .filter_relays(|r| r.has_usage_bits(Relay::WRITE) && r.rank != 0)?
                .iter()
                .map(|relay| relay.url.clone())
                .collect();
            relay_urls.extend(write_relay_urls);

            // Get all of the relays this event was seen on
            let seen_on: Vec<RelayUrl> = GLOBALS
                .storage
                .get_event_seen_on_relay(id)?
                .iter()
                .map(|(url, _time)| url.to_owned())
                .collect();
            relay_urls.extend(seen_on);

            relay_urls.sort();
            relay_urls.dedup();
        }

        for url in relay_urls {
            // Send it the event to post
            tracing::debug!("Asking {} to (re)post", &url);

            self.engage_minion(
                url.clone(),
                vec![RelayJob {
                    reason: RelayConnectionReason::PostEvent,
                    payload: ToMinionPayload {
                        job_id: rand::random::<u64>(),
                        detail: ToMinionPayloadDetail::PostEvents(vec![event.clone()]),
                    },
                }],
            )
            .await?;
        }

        Ok(())
    }

    /// Search people and notes in the local database.
    /// Search results eventually arrive in `GLOBALS.people_search_results` and `GLOBALS.note_search_results`
    pub async fn search(mut text: String) -> Result<(), Error> {
        if text.len() < 2 {
            GLOBALS
                .status_queue
                .write()
                .write("You must enter at least 2 characters to search.".to_string());
            return Ok(());
        }
        text = text.to_lowercase();

        let mut people_search_results: Vec<Person> = Vec::new();
        let mut note_search_results: Vec<Event> = Vec::new();

        // If a nostr: url, strip the 'nostr:' part
        if text.len() >= 6 && &text[0..6] == "nostr:" {
            text = text.split_off(6);
        }

        if let Some(nb32) = NostrBech32::try_from_string(&text) {
            match nb32 {
                NostrBech32::EventAddr(ea) => {
                    let mut filter = Filter::new();
                    filter.add_event_kind(ea.kind);
                    filter.add_author(&ea.author.into());

                    if let Some(event) = GLOBALS
                        .storage
                        .find_events_by_filter(&filter, |event| {
                            event.tags.iter().any(|tag| {
                                if let Ok(d) = tag.parse_identifier() {
                                    if d == ea.d {
                                        return true;
                                    }
                                }
                                false
                            })
                        })?
                        .first()
                    {
                        note_search_results.push(event.clone());
                    } else {
                        let _ = GLOBALS
                            .to_overlord
                            .send(ToOverlordMessage::FetchEventAddr(ea.to_owned()));

                        // FIXME - this requires eventaddr comparision on process.rs
                        // Remember we are searching for this event, so when it comes in
                        // it can get added to GLOBALS.note_search_results
                        // GLOBALS.event_addrs_being_searched_for.write().push(ea.to_owned());
                    }
                }
                NostrBech32::EventPointer(ep) => {
                    if let Some(event) = GLOBALS.storage.read_event(ep.id)? {
                        note_search_results.push(event);
                    } else {
                        let relays: Vec<RelayUrl> = ep
                            .relays
                            .iter()
                            .filter_map(|r| RelayUrl::try_from_unchecked_url(r).ok())
                            .collect();

                        let _ = GLOBALS
                            .to_overlord
                            .send(ToOverlordMessage::FetchEvent(ep.id, relays));

                        // Remember we are searching for this event, so when it comes in
                        // it can get added to GLOBALS.note_search_results
                        GLOBALS.events_being_searched_for.write().push(ep.id);
                    }
                }
                NostrBech32::Id(id) => {
                    if let Some(event) = GLOBALS.storage.read_event(id)? {
                        note_search_results.push(event);
                    }
                    // else we can't go find it, we don't know which relays to ask.
                }
                NostrBech32::Profile(prof) => {
                    if let Some(person) = GLOBALS.storage.read_person(&prof.pubkey)? {
                        people_search_results.push(person);
                    } else {
                        // Create person from profile
                        // fetch data on person
                    }
                }
                NostrBech32::Pubkey(pk) => {
                    if let Some(person) = GLOBALS.storage.read_person(&pk)? {
                        people_search_results.push(person);
                    } else {
                        // Create person from pubkey
                        // fetch data on person
                    }
                }
                NostrBech32::Relay(_relay) => (),
            }
        }

        people_search_results.extend(GLOBALS.storage.filter_people(|p| {
            if let Some(metadata) = &p.metadata {
                if let Ok(s) = serde_json::to_string(&metadata) {
                    if s.to_lowercase().contains(&text) {
                        return true;
                    }
                }
            }

            if let Some(petname) = &p.petname {
                if petname.to_lowercase().contains(&text) {
                    return true;
                }
            }

            false
        })?);

        note_search_results.extend(GLOBALS.storage.search_events(&text)?);

        *GLOBALS.people_search_results.write() = people_search_results;
        *GLOBALS.note_search_results.write() = note_search_results;

        Ok(())
    }

    /// Set a particular person as active in the `People` structure. This affects the results of
    /// some functions of that structure
    pub async fn set_active_person(pubkey: PublicKey) -> Result<(), Error> {
        GLOBALS.people.set_active_person(pubkey).await?;
        Ok(())
    }

    async fn set_dm_channel(&mut self, dmchannel: DmChannel) -> Result<(), Error> {
        // subscribe to channel on outbox and inbox relays
        //   outbox: you may have written them there. Other clients may have too.
        //   inbox: they may have put theirs here for you to pick up.
        let relays: Vec<Relay> = GLOBALS
            .storage
            .filter_relays(|r| r.has_usage_bits(Relay::OUTBOX) || r.has_usage_bits(Relay::INBOX))?;

        for relay in relays.iter() {
            // Subscribe
            self.engage_minion(
                relay.url.to_owned(),
                vec![RelayJob {
                    reason: RelayConnectionReason::FetchDirectMessages,
                    payload: ToMinionPayload {
                        job_id: rand::random::<u64>(),
                        detail: ToMinionPayloadDetail::SubscribeDmChannel(dmchannel.clone()),
                    },
                }],
            )
            .await?;
        }

        Ok(())
    }

    async fn set_person_feed(&mut self, pubkey: PublicKey) -> Result<(), Error> {
        let num_relays_per_person = GLOBALS.storage.read_setting_num_relays_per_person();

        let relays: Vec<RelayUrl> = GLOBALS
            .storage
            .get_best_relays(pubkey, RelayUsage::Outbox)?
            .drain(..)
            .take(num_relays_per_person as usize + 1)
            .map(|(relay, _rank)| relay)
            .collect();

        for relay in relays.iter() {
            // Subscribe
            self.engage_minion(
                relay.to_owned(),
                vec![RelayJob {
                    reason: RelayConnectionReason::SubscribePerson,
                    payload: ToMinionPayload {
                        job_id: rand::random::<u64>(),
                        detail: ToMinionPayloadDetail::SubscribePersonFeed(pubkey),
                    },
                }],
            )
            .await?;
        }

        Ok(())
    }

    async fn set_thread_feed(
        &mut self,
        id: Id,
        referenced_by: Id,
        author: Option<PublicKey>,
    ) -> Result<(), Error> {
        // We need to:
        //   1. Find the highest parent and set that in the feed
        //   2. Find even higher parents at relays
        //   3. Find replies to the main event at relays
        //
        // process.rs will build the relationships as events come in.
        // The UI will traverse and render the replies if they are local.
        // The UI will traverse and render the ancestors if they are local.

        let (highest, higher_still) =
            crate::misc::get_thread_highest_ancestors(EventReference::Id {
                id,
                author,
                relays: vec![],
                marker: None,
            })?;

        // Set the thread feed to the highest parent that we have or to the event itself
        // even if we don't have it (it might be coming in soon)
        if let Some(ref highest_event) = highest {
            GLOBALS.feed.set_thread_parent(highest_event.id);
        } else {
            GLOBALS.feed.set_thread_parent(id);
        }

        let num_relays_per_person = GLOBALS.storage.read_setting_num_relays_per_person();

        // Seek the next higher ancestor
        {
            // (it won't go higher right now, but if the user clicks they can climb the thread)
            // FIXME: keep climbing somehow once this comes in.

            // Let's first get additional relays the event might be on
            let mut bonus_relays: Vec<RelayUrl> = Vec::new();

            if let Some(highest_event) = highest {
                // Include the relays where the event was seen
                bonus_relays.extend(
                    GLOBALS
                        .storage
                        .get_event_seen_on_relay(id)?
                        .drain(..)
                        .take(num_relays_per_person as usize + 1)
                        .map(|(url, _time)| url),
                );

                // Include the OUTBOX relays of people tagged in the highest event
                for (pk, opthint, _optmarker) in highest_event.people() {
                    if let Some(url) = opthint {
                        bonus_relays.push(url);
                    } else {
                        let tagged_person_relays: Vec<RelayUrl> = GLOBALS
                            .storage
                            .get_best_relays(pk, RelayUsage::Outbox)?
                            .drain(..)
                            .take(num_relays_per_person as usize + 1)
                            .map(|pair| pair.0)
                            .collect();
                        bonus_relays.extend(tagged_person_relays);
                    }
                }

                // Include relay hints in the highest event 'e' tags
                for eref in highest_event.referred_events() {
                    if let EventReference::Id {
                        id: _,
                        author: _,
                        relays: tagrelays,
                        marker: _,
                    } = eref
                    {
                        bonus_relays.extend(tagrelays);
                    }
                }
            } else {
                // We don't have the referenced event itself.

                // Include the relays where the referencing event was seen.
                bonus_relays.extend(
                    GLOBALS
                        .storage
                        .get_event_seen_on_relay(referenced_by)?
                        .drain(..)
                        .take(num_relays_per_person as usize + 1)
                        .map(|(url, _time)| url),
                );

                // Include the relays of the author of the referencing event
                if let Some(pk) = author {
                    let author_relays: Vec<RelayUrl> = GLOBALS
                        .storage
                        .get_best_relays(pk, RelayUsage::Outbox)?
                        .drain(..)
                        .take(num_relays_per_person as usize + 1)
                        .map(|pair| pair.0)
                        .collect();
                    bonus_relays.extend(author_relays);
                }
            }

            // Clean up bonus_relays
            bonus_relays.sort();
            bonus_relays.dedup();

            match higher_still {
                Some(EventReference::Addr(ea)) => GLOBALS.seeker.seek_event_addr(ea),
                Some(EventReference::Id {
                    id,
                    author,
                    mut relays,
                    ..
                }) => {
                    if !relays.is_empty() {
                        relays.extend(bonus_relays);
                        relays.sort();
                        relays.dedup();
                        GLOBALS.seeker.seek_id_and_relays(id, relays);
                    } else if let Some(auth) = author {
                        GLOBALS.seeker.seek_id_and_author(id, auth, bonus_relays)?;
                    } else {
                        GLOBALS.seeker.seek_id(id, bonus_relays)?;
                    }
                }
                None => {}
            }
        }

        // Search for replies
        {
            // Cancel current thread subscriptions, if any
            let _ = self.to_minions.send(ToMinionMessage {
                target: "all".to_string(),
                payload: ToMinionPayload {
                    job_id: 0,
                    detail: ToMinionPayloadDetail::UnsubscribeReplies,
                },
            });

            // Let's collect relays where replies might show up
            let mut bonus_relays: Vec<RelayUrl> = Vec::new();

            if let Some(event) = GLOBALS.storage.read_event(id)? {
                // Include all the INBOX relays of the author of the event
                bonus_relays.extend(
                    GLOBALS
                        .storage
                        .get_best_relays(event.pubkey, RelayUsage::Inbox)?
                        .drain(..)
                        .map(|pair| pair.0),
                );

                // Include all the relays where the event was seen
                bonus_relays.extend(
                    GLOBALS
                        .storage
                        .get_event_seen_on_relay(id)?
                        .drain(..)
                        .map(|(url, _time)| url),
                );
            } else {
                // We don't have the event itself yet.

                // Include the relays where the referencing event was seen.
                bonus_relays.extend(
                    GLOBALS
                        .storage
                        .get_event_seen_on_relay(referenced_by)?
                        .drain(..)
                        .take(num_relays_per_person as usize + 1)
                        .map(|(url, _time)| url),
                );

                // Include the inbox relays of the author of the referencing event
                if let Some(pk) = author {
                    let author_relays: Vec<RelayUrl> = GLOBALS
                        .storage
                        .get_best_relays(pk, RelayUsage::Inbox)?
                        .drain(..)
                        .take(num_relays_per_person as usize + 1)
                        .map(|pair| pair.0)
                        .collect();
                    bonus_relays.extend(author_relays);
                }
            }

            // Clean up bonus_relays
            bonus_relays.sort();
            bonus_relays.dedup();

            for url in bonus_relays.iter() {
                // Subscribe replies
                let jobs: Vec<RelayJob> = vec![RelayJob {
                    reason: RelayConnectionReason::ReadThread,
                    payload: ToMinionPayload {
                        job_id: rand::random::<u64>(),
                        detail: ToMinionPayloadDetail::SubscribeReplies(id.into()),
                    },
                }];

                self.engage_minion(url.to_owned(), jobs).await?;
            }
        }

        Ok(())
    }

    /// This is done at startup and after the wizard.
    pub async fn start_long_lived_subscriptions(&mut self) -> Result<(), Error> {
        // Intialize the RelayPicker
        GLOBALS.relay_picker.init().await?;
        GLOBALS.connected_relays.clear();

        // Pick Relays and start Minions
        if !GLOBALS.storage.read_setting_offline() {
            self.pick_relays().await;
        }

        // Separately subscribe to RelayList discovery for everyone we follow
        // who needs to seek a relay list again.
        let followed = GLOBALS.people.get_subscribed_pubkeys_needing_relay_lists();
        self.subscribe_discover(followed, None).await?;

        // Separately subscribe to our outbox events on our write relays
        self.subscribe_config(None).await?;

        // Separately subscribe to our inbox on our read relays
        // NOTE: we also do this on all dynamically connected relays since NIP-65 is
        //       not in widespread usage.
        self.subscribe_inbox(None).await?;

        // Separately subscribe to nostr-connect channels
        let mut relays: Vec<RelayUrl> = Vec::new();
        let servers = GLOBALS.storage.read_all_nip46servers()?;
        for server in &servers {
            relays.extend(server.relays.clone());
        }
        // Also subscribe to any unconnected nostr-connect channel
        if let Some(nip46unconnected) = GLOBALS.storage.read_nip46_unconnected_server()? {
            relays.extend(nip46unconnected.relays);
        }
        relays.sort();
        relays.dedup();
        self.subscribe_nip46(relays).await?;

        Ok(())
    }

    /// Subscribe to the user's configuration events from the given relay
    pub async fn subscribe_config(&mut self, relays: Option<Vec<RelayUrl>>) -> Result<(), Error> {
        let config_relays: Vec<RelayUrl> = match relays {
            Some(r) => r,
            None => GLOBALS
                .storage
                .filter_relays(|r| r.has_usage_bits(Relay::WRITE) && r.rank != 0)?
                .iter()
                .map(|relay| relay.url.clone())
                .collect(),
        };
        for relay_url in config_relays.iter() {
            self.engage_minion(
                relay_url.to_owned(),
                vec![RelayJob {
                    reason: RelayConnectionReason::Config,
                    payload: ToMinionPayload {
                        job_id: rand::random::<u64>(),
                        detail: ToMinionPayloadDetail::SubscribeConfig,
                    },
                }],
            )
            .await?;
        }

        Ok(())
    }

    /// Subscribe to the multiple user's relay lists (optionally on the given relays, otherwise using
    /// theconfigured discover relays)
    ///
    /// Caller should probably check Person.relay_list_last_sought first to make sure we don't
    /// already have an in-flight request doing this.  This can be done with:
    ///    GLOBALS.people.person_needs_relay_list()
    ///    GLOBALS.people.get_subscribed_pubkeys_needing_relay_lists()
    pub async fn subscribe_discover(
        &mut self,
        pubkeys: Vec<PublicKey>,
        relays: Option<Vec<RelayUrl>>,
    ) -> Result<(), Error> {
        // Mark for each person that we are seeking their relay list
        // so that we don't repeat this for a while
        let now = Unixtime::now().unwrap();
        let mut txn = GLOBALS.storage.get_write_txn()?;
        for pk in pubkeys.iter() {
            let mut person = GLOBALS.storage.read_or_create_person(pk, Some(&mut txn))?;
            person.relay_list_last_sought = now.0;
            GLOBALS.storage.write_person(&person, Some(&mut txn))?;
        }
        txn.commit()?;

        // Discover their relays
        let discover_relay_urls: Vec<RelayUrl> = match relays {
            Some(r) => r,
            None => GLOBALS
                .storage
                .filter_relays(|r| r.has_usage_bits(Relay::DISCOVER) && r.rank != 0)?
                .iter()
                .map(|relay| relay.url.clone())
                .collect(),
        };
        for relay_url in discover_relay_urls.iter() {
            self.engage_minion(
                relay_url.to_owned(),
                vec![RelayJob {
                    reason: RelayConnectionReason::Discovery,
                    payload: ToMinionPayload {
                        job_id: rand::random::<u64>(),
                        detail: ToMinionPayloadDetail::SubscribeDiscover(pubkeys.clone()),
                    },
                }],
            )
            .await?;
        }

        Ok(())
    }

    /// Subscribe to the user's configuration events from the given relay
    pub async fn subscribe_inbox(&mut self, relays: Option<Vec<RelayUrl>>) -> Result<(), Error> {
        let mention_relays: Vec<RelayUrl> = match relays {
            Some(r) => r,
            None => GLOBALS
                .storage
                .filter_relays(|r| r.has_usage_bits(Relay::READ) && r.rank != 0)?
                .iter()
                .map(|relay| relay.url.clone())
                .collect(),
        };
        for relay_url in mention_relays.iter() {
            self.engage_minion(
                relay_url.to_owned(),
                vec![RelayJob {
                    reason: RelayConnectionReason::FetchInbox,
                    payload: ToMinionPayload {
                        job_id: rand::random::<u64>(),
                        detail: ToMinionPayloadDetail::SubscribeInbox,
                    },
                }],
            )
            .await?;
        }

        Ok(())
    }

    /// Subscribe to nip46 nostr connect relays
    pub async fn subscribe_nip46(&mut self, relays: Vec<RelayUrl>) -> Result<(), Error> {
        for relay_url in relays.iter() {
            self.engage_minion(
                relay_url.to_owned(),
                vec![RelayJob {
                    reason: RelayConnectionReason::NostrConnect,
                    payload: ToMinionPayload {
                        job_id: rand::random::<u64>(),
                        detail: ToMinionPayloadDetail::SubscribeNip46,
                    },
                }],
            )
            .await?;
        }

        Ok(())
    }

    /// Unlock the private key with the given passphrase so that gossip can use it.
    /// This is akin to logging in.
    pub fn unlock_key(mut password: String) -> Result<(), Error> {
        if let Err(e) = GLOBALS.identity.unlock(&password) {
            tracing::error!("{}", e);
            GLOBALS
                .status_queue
                .write()
                .write("The passphrase is wrong, try again".to_owned());
        };
        password.zeroize();

        // Update public key from private key
        let public_key = GLOBALS.identity.public_key().unwrap();
        GLOBALS
            .storage
            .write_setting_public_key(&Some(public_key), None)?;

        Ok(())
    }

    /// Subscribe, fetch, and update metadata for the person
    pub async fn update_metadata(&mut self, pubkey: PublicKey) -> Result<(), Error> {
        // Indicate that we are doing this, as the People manager wants to know
        // for it's retry logic
        GLOBALS.people.metadata_fetch_initiated(&[pubkey]);

        let best_relays = GLOBALS
            .storage
            .get_best_relays(pubkey, RelayUsage::Outbox)?;
        let num_relays_per_person = GLOBALS.storage.read_setting_num_relays_per_person();

        // we do 1 more than num_relays_per_person, which is really for main posts,
        // since metadata is more important and I didn't want to bother with
        // another setting.
        for (relay_url, _score) in best_relays.iter().take(num_relays_per_person as usize + 1) {
            self.engage_minion(
                relay_url.to_owned(),
                vec![RelayJob {
                    reason: RelayConnectionReason::FetchMetadata,
                    payload: ToMinionPayload {
                        job_id: rand::random::<u64>(),
                        detail: ToMinionPayloadDetail::TempSubscribeMetadata(vec![pubkey]),
                    },
                }],
            )
            .await?;
        }

        // Mark in globals that we want to recheck their nip-05 when that metadata
        // comes in
        GLOBALS.people.recheck_nip05_on_update_metadata(&pubkey);

        Ok(())
    }

    /// Subscribe, fetch, and update metadata for the people
    pub async fn update_metadata_in_bulk(
        &mut self,
        mut pubkeys: Vec<PublicKey>,
    ) -> Result<(), Error> {
        // Indicate that we are doing this, as the People manager wants to know
        // for it's retry logic
        GLOBALS.people.metadata_fetch_initiated(&pubkeys);

        let num_relays_per_person = GLOBALS.storage.read_setting_num_relays_per_person();
        let mut map: HashMap<RelayUrl, Vec<PublicKey>> = HashMap::new();
        for pubkey in pubkeys.drain(..) {
            let best_relays = GLOBALS
                .storage
                .get_best_relays(pubkey, RelayUsage::Outbox)?;
            for (relay_url, _score) in best_relays.iter().take(num_relays_per_person as usize + 1) {
                map.entry(relay_url.to_owned())
                    .and_modify(|entry| entry.push(pubkey))
                    .or_insert_with(|| vec![pubkey]);
            }
        }
        for (relay_url, pubkeys) in map.drain() {
            self.engage_minion(
                relay_url.clone(),
                vec![RelayJob {
                    reason: RelayConnectionReason::FetchMetadata,
                    payload: ToMinionPayload {
                        job_id: rand::random::<u64>(),
                        detail: ToMinionPayloadDetail::TempSubscribeMetadata(pubkeys),
                    },
                }],
            )
            .await?;
        }

        Ok(())
    }

    /// Update the local person list from the last event received.
    pub async fn update_person_list(&mut self, list: PersonList, merge: bool) -> Result<(), Error> {
        // we cannot do anything without an identity setup first
        let my_pubkey = match GLOBALS.storage.read_setting_public_key() {
            Some(pk) => pk,
            None => {
                GLOBALS
                    .status_queue
                    .write()
                    .write("You cannot update person lists without an identity".to_string());
                return Ok(());
            }
        };

        // Get the metadata first
        let mut metadata = match GLOBALS.storage.get_person_list_metadata(list)? {
            Some(m) => m,
            None => return Ok(()),
        };

        // Load the latest PersonList event from the database
        let event = {
            if let Some(event) = GLOBALS.storage.get_replaceable_event(
                list.event_kind(),
                my_pubkey,
                &metadata.dtag,
            )? {
                event.clone()
            } else {
                GLOBALS
                    .status_queue
                    .write()
                    .write("Could not find a person-list event to update from".to_string());
                return Ok(()); // we have no event to update from, so we are done
            }
        };

        let now = Unixtime::now().unwrap();

        let mut txn = GLOBALS.storage.get_write_txn()?;

        let mut entries: Vec<(PublicKey, bool)> = Vec::new();

        // Public entries
        for tag in &event.tags {
            if let Ok((pubkey, rurl, petname)) = tag.parse_pubkey() {
                // If our list is marked private, move these public entries to private ones
                let public = !metadata.private;

                // Save the pubkey
                entries.push((pubkey.to_owned(), public));

                // Deal with recommended_relay_urls and petnames
                if list == PersonList::Followed {
                    Self::integrate_rru_and_petname(
                        &pubkey, &rurl, &petname, now, merge, &mut txn,
                    )?;
                }
            }

            if let Ok(title) = tag.parse_title() {
                metadata.title = title.to_owned();
            }
        }

        if list != PersonList::Followed && !event.content.is_empty() {
            if GLOBALS.identity.is_unlocked() {
                // Private entries
                let decrypted_content = GLOBALS.identity.decrypt(&my_pubkey, &event.content)?;

                let tags: Vec<Tag> = serde_json::from_str(&decrypted_content)?;

                for tag in &tags {
                    if let Ok((pubkey, _, _)) = tag.parse_pubkey() {
                        // Save the pubkey
                        entries.push((pubkey.to_owned(), false));
                    }
                    if let Ok(title) = tag.parse_title() {
                        metadata.title = title.to_owned();
                    }
                }
            } else {
                // If we need to decrypt contents but can't, let them know we couldn't read that part
                GLOBALS.status_queue.write().write(
                    format!("Since you are not logged in, the encrypted contents of the list {} will not be processed.", metadata.title),
                );
            }
        }

        if !merge {
            GLOBALS.storage.clear_person_list(list, Some(&mut txn))?;
        }

        for (pubkey, public) in &entries {
            GLOBALS
                .storage
                .add_person_to_list(pubkey, list, *public, Some(&mut txn))?;
            GLOBALS.ui_people_to_invalidate.write().push(*pubkey);
        }

        let last_edit = if merge { now } else { event.created_at };

        metadata.last_edit_time = last_edit;
        metadata.len = if merge {
            GLOBALS.storage.get_people_in_list(list)?.len()
        } else {
            entries.len()
        };

        GLOBALS
            .storage
            .set_person_list_metadata(list, &metadata, Some(&mut txn))?;

        txn.commit()?;

        // Pick relays again
        if list.subscribe() {
            // Refresh person-relay scores
            GLOBALS.relay_picker.refresh_person_relay_scores().await?;

            // Then pick
            self.pick_relays().await;
        }

        Ok(())
    }

    fn integrate_rru_and_petname(
        pubkey: &PublicKey,
        recommended_relay_url: &Option<UncheckedUrl>,
        petname: &Option<String>,
        now: Unixtime,
        merge: bool,
        txn: &mut RwTxn,
    ) -> Result<(), Error> {
        // If there is a URL
        if let Some(url) = recommended_relay_url
            .as_ref()
            .and_then(|rru| RelayUrl::try_from_unchecked_url(rru).ok())
        {
            // Save relay if missing
            GLOBALS.storage.write_relay_if_missing(&url, Some(txn))?;

            // create or update person_relay last_suggested_kind3
            let mut pr = match GLOBALS.storage.read_person_relay(*pubkey, &url)? {
                Some(pr) => pr,
                None => PersonRelay::new(*pubkey, url.clone()),
            };
            pr.last_suggested_kind3 = Some(now.0 as u64);
            GLOBALS.storage.write_person_relay(&pr, Some(txn))?;
        }

        // Handle petname
        if merge && petname.is_none() {
            // In this case, we leave any existing petname, so no need to load the
            // person record. But we need to ensure the person exists
            GLOBALS.storage.write_person_if_missing(pubkey, Some(txn))?;
        } else {
            // In every other case we have to load the person and compare
            let mut person_needs_save = false;
            let mut person = match GLOBALS.storage.read_person(pubkey)? {
                Some(person) => person,
                None => {
                    person_needs_save = true;
                    Person::new(pubkey.to_owned())
                }
            };

            if *petname != person.petname {
                if petname.is_some() && petname != &Some("".to_string()) {
                    person_needs_save = true;
                    person.petname = petname.clone();
                } else if !merge {
                    // In overwrite mode, clear to None
                    person_needs_save = true;
                    person.petname = None;
                }
            }

            if person_needs_save {
                GLOBALS.storage.write_person(&person, Some(txn))?;
            }
        }

        Ok(())
    }

    /// Update the relay. This saves the new relay and also adjusts active
    /// subscriptions based on the changes.
    pub async fn update_relay(&mut self, old: Relay, new: Relay) -> Result<(), Error> {
        if old.url != new.url {
            return Err(ErrorKind::CannotUpdateRelayUrl.into());
        }

        // Write new
        GLOBALS.storage.write_relay(&new, None)?;

        // No minion action if we are offline
        if GLOBALS.storage.read_setting_offline() {
            return Ok(());
        }

        // If rank went to zero
        if old.rank != 0 && new.rank == 0 {
            // Close minion for this relay
            self.drop_relay(new.url.clone())?;
            return Ok(());
        }

        // Remember if we need to subscribe (+1) or unsubscribe (-1)
        let mut inbox: i8 = 0;
        let mut config: i8 = 0;
        let mut discover: i8 = 0;

        // if usage bits changed
        if old.get_usage_bits() != new.get_usage_bits() {
            if old.has_usage_bits(Relay::READ) && !new.has_usage_bits(Relay::READ) {
                inbox = -1;
            } else if !old.has_usage_bits(Relay::READ) && new.has_usage_bits(Relay::READ) {
                inbox = 1;
            }

            if old.has_usage_bits(Relay::WRITE) && !new.has_usage_bits(Relay::WRITE) {
                config = -1;
            } else if !old.has_usage_bits(Relay::WRITE) && new.has_usage_bits(Relay::WRITE) {
                config = 1;
            }

            if old.has_usage_bits(Relay::DISCOVER) && !new.has_usage_bits(Relay::DISCOVER) {
                discover = -1;
            } else if !old.has_usage_bits(Relay::DISCOVER) && new.has_usage_bits(Relay::DISCOVER) {
                discover = 1;
            }
        }

        // If rank came from zero, start subs on this relay
        if old.rank == 0 && new.rank != 0 {
            // Start minion for this relay
            if new.has_usage_bits(Relay::READ) {
                inbox = 1;
            }
            if new.has_usage_bits(Relay::WRITE) {
                config = 1;
            }
            if new.has_usage_bits(Relay::DISCOVER) {
                discover = 1;
            }
        }

        match inbox {
            -1 => (), // TBD unsubscribe_inbox
            1 => {
                if let Some(pubkey) = GLOBALS.identity.public_key() {
                    // Update self person_relay record
                    let mut pr = match GLOBALS.storage.read_person_relay(pubkey, &new.url)? {
                        Some(pr) => pr,
                        None => PersonRelay::new(pubkey, new.url.clone()),
                    };
                    pr.read = true;
                    GLOBALS.storage.write_person_relay(&pr, None)?;

                    // Subscribe to inbox on this inbox relay
                    self.subscribe_inbox(Some(vec![new.url.clone()])).await?;
                }
            }
            _ => (),
        }

        match config {
            -1 => (), // TBD unsubscribe_config
            1 => {
                if let Some(pubkey) = GLOBALS.identity.public_key() {
                    // Update self person_relay record
                    let mut pr = match GLOBALS.storage.read_person_relay(pubkey, &new.url)? {
                        Some(pr) => pr,
                        None => PersonRelay::new(pubkey, new.url.clone()),
                    };
                    pr.write = true;
                    GLOBALS.storage.write_person_relay(&pr, None)?;

                    // Subscribe to config on this outbox relay
                    self.subscribe_config(Some(vec![new.url.clone()])).await?;
                }
            }
            _ => (),
        }

        match discover {
            -1 => (), // Discover subscriptions are temp / short-lived, so no action needed.
            1 => {
                let pubkeys = GLOBALS.people.get_subscribed_pubkeys_needing_relay_lists();
                self.subscribe_discover(pubkeys, Some(vec![new.url.clone()]))
                    .await?;
            }
            _ => (),
        }

        Ok(())
    }

    /// Set which notes are currently visible to the user. This is used to modify subscriptions
    /// that query for likes, zaps, and deletions. Such subscriptions only query for that data
    /// for events currently in view, to keep them small.
    ///
    /// WARNING: DO NOT CALL TOO OFTEN or relays will hate you.
    pub async fn visible_notes_changed(&mut self, mut visible: Vec<Id>) -> Result<(), Error> {
        let num_relays_per_person = GLOBALS.storage.read_setting_num_relays_per_person();

        // Work out which relays to use to find augments for which ids
        let mut augment_subs: HashMap<RelayUrl, Vec<Id>> = HashMap::new();
        for id in visible.drain(..) {
            // Use the relays that the event was seen on. These are likely to contain
            // the reactions.
            for (relay_url, _) in GLOBALS.storage.get_event_seen_on_relay(id)?.drain(..) {
                augment_subs
                    .entry(relay_url)
                    .and_modify(|vec| {
                        if !vec.contains(&id) {
                            vec.push(id)
                        }
                    })
                    .or_insert(vec![id]);
            }

            if let Some(event) = GLOBALS.storage.read_event(id)? {
                // Use the inbox of the author. NIP-65 compliant clients should be sending their
                // reactions to the author.
                for (relay_url, _) in GLOBALS
                    .storage
                    .get_best_relays(event.pubkey, RelayUsage::Inbox)?
                    .drain(..)
                    .take(num_relays_per_person as usize + 1)
                {
                    augment_subs
                        .entry(relay_url)
                        .and_modify(|vec| {
                            if !vec.contains(&id) {
                                vec.push(id)
                            }
                        })
                        .or_insert(vec![id]);
                }
            }
        }

        // Create jobs for minions
        for (relay_url, ids) in augment_subs.drain() {
            let ids_hex: Vec<IdHex> = ids.iter().map(|i| (*i).into()).collect();

            self.engage_minion(
                relay_url,
                vec![RelayJob {
                    reason: RelayConnectionReason::FetchAugments,
                    payload: ToMinionPayload {
                        job_id: rand::random::<u64>(),
                        detail: ToMinionPayloadDetail::SubscribeAugments(ids_hex),
                    },
                }],
            )
            .await?;
        }

        Ok(())
    }

    /// Start a Zap on the note with Id and author PubKey, at the given lnurl.
    /// This eventually sets `GLOBALS.current_zap`, after which you can complete it
    /// with Zap()
    pub async fn zap_start(
        &mut self,
        id: Id,
        target_pubkey: PublicKey,
        lnurl: UncheckedUrl,
    ) -> Result<(), Error> {
        if GLOBALS.identity.public_key().is_none() {
            tracing::warn!("You need to setup your private-key to zap.");
            GLOBALS
                .status_queue
                .write()
                .write("You need to setup your private-key to zap.".to_string());
            *GLOBALS.current_zap.write() = ZapState::None;
            return Ok(());
        }

        *GLOBALS.current_zap.write() = ZapState::CheckingLnurl(id, target_pubkey, lnurl.clone());

        let client = reqwest::Client::builder()
            .timeout(std::time::Duration::new(15, 0))
            .gzip(true)
            .brotli(true)
            .deflate(true)
            .build()?;

        // Convert the lnurl UncheckedUrl to a Url
        let url = nostr_types::Url::try_from_unchecked_url(&lnurl)?;

        // Read the PayRequestData from the lnurl
        let response = client.get(url.as_str()).send().await?;
        let text = response.text().await?;
        let prd: PayRequestData = match serde_json::from_str(&text) {
            Ok(prd) => prd,
            Err(e) => {
                tracing::error!("Zap pay request data invalid: {}, {}", text, e);
                GLOBALS
                    .status_queue
                    .write()
                    .write(format!("Zap pay request data invalid: {}, {}", text, e));
                *GLOBALS.current_zap.write() = ZapState::None;
                return Ok(());
            }
        };

        // Verify it supports nostr
        if prd.allows_nostr != Some(true) {
            tracing::warn!("Zap wallet does not support nostr, trying anyways...");
            GLOBALS
                .status_queue
                .write()
                .write("Zap wallet does not support nostr, trying anyways...".to_string());
        }

        *GLOBALS.current_zap.write() = ZapState::SeekingAmount(id, target_pubkey, prd, lnurl);

        Ok(())
    }

    /// Complete a zap on the note with Id and author PublicKey by setting a value and a comment.
    pub async fn zap(
        &mut self,
        id: Id,
        target_pubkey: PublicKey,
        msats: MilliSatoshi,
        comment: String,
    ) -> Result<(), Error> {
        use serde_json::Value;

        let user_pubkey = match GLOBALS.identity.public_key() {
            Some(pk) => pk,
            None => {
                tracing::warn!("You need to setup your private-key to zap.");
                GLOBALS
                    .status_queue
                    .write()
                    .write("You need to setup your private-key to zap.".to_string());
                *GLOBALS.current_zap.write() = ZapState::None;
                return Ok(());
            }
        };

        // Make sure we are in the right zap state, and destructure it
        let (state_id, state_pubkey, prd, lnurl) = match *GLOBALS.current_zap.read() {
            ZapState::SeekingAmount(state_id, state_pubkey, ref prd, ref lnurl) => {
                (state_id, state_pubkey, prd.clone(), lnurl.clone())
            }
            _ => {
                tracing::warn!("Wrong zap state. Resetting zap state.");
                *GLOBALS.current_zap.write() = ZapState::None;
                return Ok(());
            }
        };

        // Make sure the zap we are doing matches the zap we setup previously
        if id != state_id || target_pubkey != state_pubkey {
            tracing::warn!("Zap mismatch. Resetting zap state.");
            *GLOBALS.current_zap.write() = ZapState::None;
            return Ok(());
        }

        // Validate amount bounds
        if let Some(Value::Number(n)) = prd.other.get("minSendable") {
            if let Some(u) = n.as_u64() {
                if msats.0 < u {
                    tracing::warn!("Zap amount too low. Min is {}", u);
                    GLOBALS
                        .status_queue
                        .write()
                        .write("Zap amount is too low.".to_string());
                    // leave zap state as is.
                    return Ok(());
                }
            }
        }
        if let Some(Value::Number(n)) = prd.other.get("maxSendable") {
            if let Some(u) = n.as_u64() {
                if msats.0 > u {
                    tracing::warn!("Zap amount too high. Max is {}", u);
                    GLOBALS
                        .status_queue
                        .write()
                        .write("Zap amount is too high.".to_string());
                    // leave zap state as is.
                    return Ok(());
                }
            }
        }

        // Bump the state
        *GLOBALS.current_zap.write() = ZapState::LoadingInvoice(id, target_pubkey);

        let msats_string: String = format!("{}", msats.0);

        // Convert the callback UncheckedUrl to a Url
        let callback = nostr_types::Url::try_from_unchecked_url(&prd.callback)?;

        // Get the relays to have the receipt posted to
        let relays = {
            // Start with the relays the event was seen on
            let mut relays: Vec<RelayUrl> = GLOBALS
                .storage
                .get_event_seen_on_relay(id)?
                .drain(..)
                .map(|(url, _)| url)
                .collect();

            // Add the read relays of the target person
            let mut target_read_relays = GLOBALS
                .storage
                .get_best_relays(target_pubkey, RelayUsage::Inbox)?;
            let target_read_relays: Vec<RelayUrl> =
                target_read_relays.drain(..).map(|pair| pair.0).collect();
            relays.extend(target_read_relays);

            // Add all my write relays
            let write_relay_urls: Vec<RelayUrl> = GLOBALS
                .storage
                .filter_relays(|r| r.has_usage_bits(Relay::WRITE) && r.rank != 0)?
                .iter()
                .map(|relay| relay.url.clone())
                .collect();
            relays.extend(write_relay_urls);

            if relays.is_empty() {
                *GLOBALS.current_zap.write() = ZapState::None;
                return Err(ErrorKind::NoRelay.into());
            }

            // Deduplicate
            relays.sort();
            relays.dedup();

            // Turn relays into strings for the event tag
            let relays: Vec<String> = relays.iter().map(|r| r.as_str().to_owned()).collect();
            relays
        };

        let mut relays_tag = Tag::new(&["relays"]);
        relays_tag.push_values(relays);

        // Generate the zap request event
        let pre_event = PreEvent {
            pubkey: user_pubkey,
            created_at: Unixtime::now().unwrap(),
            kind: EventKind::ZapRequest,
            tags: vec![
                Tag::new_event(id, None, None),
                Tag::new_pubkey(target_pubkey, None, None),
                relays_tag,
                Tag::new(&["amount", &msats_string]),
                Tag::new(&["lnurl", lnurl.as_str()]),
            ],
            content: comment,
        };

        let event = GLOBALS.identity.sign_event(pre_event)?;
        let serialized_event = serde_json::to_string(&event)?;

        let client = reqwest::Client::builder()
            .timeout(std::time::Duration::new(15, 0))
            .gzip(true)
            .brotli(true)
            .deflate(true)
            .build()?;

        let mut url = match url::Url::parse(callback.as_str()) {
            Ok(url) => url,
            Err(e) => {
                tracing::error!("{}", e);
                *GLOBALS.current_zap.write() = ZapState::None;
                return Ok(());
            }
        };

        url.query_pairs_mut()
            .clear()
            .append_pair("nostr", &serialized_event)
            .append_pair("amount", &msats_string);

        let response = client.get(url).send().await?;
        let text = response.text().await?;

        let value: serde_json::Value = serde_json::from_str(&text)?;
        if let Value::Object(map) = value {
            if let Some(Value::String(s)) = map.get("pr") {
                tracing::debug!("Zap Invoice = {}", s);
                *GLOBALS.current_zap.write() = ZapState::ReadyToPay(id, s.to_owned());
                return Ok(());
            }
        }

        *GLOBALS.current_zap.write() = ZapState::None;
        tracing::warn!("Zap invoice data not recognized: {}", text);
        GLOBALS
            .status_queue
            .write()
            .write("Zap invoice data not recognized.".to_string());

        Ok(())
    }
}

fn work_logger(work_receiver: mpsc::Receiver<u8>, powint: u8) {
    while let Ok(work) = work_receiver.recv() {
        if work >= powint {
            // Even if work > powint, it doesn't count since we declared our target.
            GLOBALS
                .status_queue
                .write()
                .write(format!("Message sent with {powint} bits of work computed."));
            break;
        } else {
            GLOBALS
                .status_queue
                .write()
                .write(format!("PoW: {work}/{powint}"));
        }
    }
}<|MERGE_RESOLUTION|>--- conflicted
+++ resolved
@@ -637,16 +637,11 @@
             ToOverlordMessage::FetchEventAddr(ea) => {
                 self.fetch_event_addr(ea).await?;
             }
-<<<<<<< HEAD
             ToOverlordMessage::FetchPersonContactList(pubkey) => {
                 self.fetch_person_contact_list(pubkey).await?;
             }
-            ToOverlordMessage::FollowPubkey(pubkey) => {
-                self.follow_pubkey(pubkey).await?;
-=======
             ToOverlordMessage::FollowPubkey(pubkey, list, public) => {
                 self.follow_pubkey(pubkey, list, public).await?;
->>>>>>> 80955822
             }
             ToOverlordMessage::FollowNip05(nip05, list, public) => {
                 Self::follow_nip05(nip05, list, public).await?;
@@ -2220,12 +2215,11 @@
         Ok(())
     }
 
-<<<<<<< HEAD
     /// Publish the user's following list
     pub async fn push_follow(&mut self) -> Result<(), Error> {
         let pubkeys = GLOBALS.people.get_followed_pubkeys();
         let event = GLOBALS.people.generate_contact_list_event(pubkeys).await?;
-=======
+
     /// Publish the user's specified PersonList
     pub async fn push_person_list(&mut self, list: PersonList) -> Result<(), Error> {
         let metadata = match GLOBALS.storage.get_person_list_metadata(list)? {
@@ -2234,7 +2228,6 @@
         };
 
         let event = GLOBALS.people.generate_person_list_event(list).await?;
->>>>>>> 80955822
 
         // process event locally
         crate::process::process_new_event(&event, None, None, false, false).await?;
@@ -2246,11 +2239,7 @@
 
         for relay in relays {
             // Send it the event to pull our followers
-<<<<<<< HEAD
-            tracing::debug!("Pushing Metadata to {}", &relay.url);
-=======
             tracing::debug!("Pushing PersonList={} to {}", metadata.title, &relay.url);
->>>>>>> 80955822
 
             self.engage_minion(
                 relay.url.clone(),
