use std::{cell::RefCell, ops::AddAssign, rc::Rc};

use chrono::{DateTime, Local, Utc};
use eframe::egui::{
    self, text::LayoutJob, vec2, Align, Color32, FontSelection, RichText, Sense, Style, Ui, Vec2,
};
use gossip_lib::{PendingItem, GLOBALS};

use self::{
    auth_request::AuthRequest, conn_request::ConnRequest, nip46_request::Nip46Request,
    pending::Pending,
};

use super::{
    theme::{DefaultTheme, ThemeDef},
    widgets, GossipUi, Page, Theme,
};
mod auth_request;
mod conn_request;
mod nip46_request;
mod pending;

pub trait Notification {
    fn timestamp(&self) -> u64;
    fn title(&self) -> RichText;
    fn summary(&self) -> String;
    fn show(&mut self, theme: &Theme, ui: &mut Ui) -> Option<Page>;
}

type NotificationHandle = Rc<RefCell<dyn Notification>>;

pub struct NotificationData {
    active: Vec<NotificationHandle>,
    last_pending_hash: u64,
    num_notif_relays: usize,
    num_notif_pending: usize,
}

impl NotificationData {
    pub fn new() -> Self {
        Self {
            active: Vec::new(),
            last_pending_hash: 0,
            num_notif_relays: 0,
            num_notif_pending: 0,
        }
    }
}

const ALIGN: egui::Align = egui::Align::Center;
const HEIGHT: f32 = 23.0;
const TRUNC: f32 = 340.0;
const SWITCH_SIZE: Vec2 = Vec2 { x: 46.0, y: 23.0 };

///
/// Calc notifications
///
pub(super) fn calc(app: &mut GossipUi) {
    let hash = GLOBALS.pending.hash();
    // recalc if hash changed
    if app.notification_data.last_pending_hash != hash {
        app.notification_data.active.clear();
        app.notification_data.num_notif_relays = 0;
        app.notification_data.num_notif_pending = 0;

        for (item, time) in GLOBALS.pending.read().iter() {
            match item {
<<<<<<< HEAD
                PendingItem::RelayConnectionRequest(url, jobs) => {
                    app.notification_data.active.push(ConnRequest::new(
                        url.clone(),
                        jobs.clone(),
                        *time,
                    ));
                    app.notification_data.num_notif_relays.add_assign(1);
                }
                PendingItem::RelayAuthenticationRequest(pubkey, url) => {
                    app.notification_data.active.push(AuthRequest::new(
                        pubkey.clone(),
                        url.clone(),
                        *time,
                    ));
                    app.notification_data.num_notif_relays.add_assign(1);
                }
                PendingItem::Nip46Request(name, account, command) => {
                    app.notification_data.active.push(Nip46Request::new(
                        name.clone(),
                        account.clone(),
                        command.clone(),
                        *time,
                    ));
                    app.notification_data.num_notif_pending.add_assign(1);
                }
                item => {
                    app.notification_data
                        .active
                        .push(Pending::new(item.clone(), *time));
                    app.notification_data.num_notif_pending.add_assign(1);
                }
=======
                PendingItem::RelayConnectionRequest { relay, jobs } => app
                    .notification_data
                    .active
                    .push(ConnRequest::new(relay.clone(), jobs.clone(), *time)),
                PendingItem::RelayAuthenticationRequest { account, relay } => app
                    .notification_data
                    .active
                    .push(AuthRequest::new(*account, relay.clone(), *time)),
                PendingItem::Nip46Request {
                    client_name,
                    account,
                    command,
                } => app.notification_data.active.push(Nip46Request::new(
                    client_name.clone(),
                    *account,
                    command.clone(),
                    *time,
                )),
                item => app
                    .notification_data
                    .active
                    .push(Pending::new(item.clone(), *time)),
>>>>>>> cfd0a06a
            }
        }

        app.notification_data.last_pending_hash = hash;
    }
}

///
/// Draw the notification icons
///
pub(super) fn draw_icons(app: &mut GossipUi, ui: &mut Ui) {
    const SIZE: Vec2 = Vec2 { x: 50.0, y: 25.0 };
    let frame_response = egui::Frame::none()
        .rounding(egui::Rounding::ZERO)
        .outer_margin(egui::Margin {
            left: -20.0,
            right: -20.0,
            top: 10.0,
            bottom: -20.0,
        })
        .inner_margin(egui::Margin {
            left: 20.0,
            right: 20.0,
            top: 7.0,
            bottom: 7.0,
        })
        .fill(Color32::from_gray(0xD4))
        .show(ui, |ui| {
            ui.set_height(33.0);
            ui.set_width(ui.available_width());
            egui_extras::StripBuilder::new(ui)
                .size(egui_extras::Size::relative(0.3))
                .size(egui_extras::Size::relative(0.3))
                .size(egui_extras::Size::relative(0.3))
                .cell_layout(egui::Layout::centered_and_justified(
                    egui::Direction::LeftToRight,
                ))
                .horizontal(|mut strip| {
                    strip.cell(|ui| {
                        ui.set_min_size(SIZE);
                        ui.set_max_size(SIZE);
                        let idx = ui.painter().add(egui::Shape::Noop);
                        let mut layout_job = LayoutJob::default();
                        RichText::new("L").color(app.theme.neutral_400()).append_to(
                            &mut layout_job,
                            ui.style(),
                            FontSelection::Default,
                            Align::LEFT,
                        );
                        RichText::new(format!("{:3}", 0))
                            .color(app.theme.neutral_950())
                            .append_to(
                                &mut layout_job,
                                ui.style(),
                                FontSelection::Default,
                                Align::LEFT,
                            );
                        ui.add(
                            egui::Label::new(ui.fonts(|f| f.layout_job(layout_job)))
                                .selectable(false),
                        );
                        ui.painter().set(
                            idx,
                            egui::Shape::rect_filled(
                                ui.min_rect(),
                                ui.min_size().y / 2.0,
                                app.theme.neutral_100(),
                            ),
                        );
                    });
                    strip.cell(|ui| {
                        ui.set_min_size(SIZE);
                        ui.set_max_size(SIZE);
                        let idx = ui.painter().add(egui::Shape::Noop);
                        let mut layout_job = LayoutJob::default();
                        RichText::new("R").color(app.theme.red_500()).append_to(
                            &mut layout_job,
                            ui.style(),
                            FontSelection::Default,
                            Align::LEFT,
                        );
                        RichText::new(format!("{:3}", app.notification_data.num_notif_relays))
                            .color(app.theme.neutral_950())
                            .append_to(
                                &mut layout_job,
                                ui.style(),
                                FontSelection::Default,
                                Align::LEFT,
                            );
                        ui.add(
                            egui::Label::new(ui.fonts(|f| f.layout_job(layout_job)))
                                .selectable(false),
                        );
                        ui.painter().set(
                            idx,
                            egui::Shape::rect_filled(
                                ui.min_rect(),
                                ui.min_size().y / 2.0,
                                app.theme.red_100(),
                            ),
                        );
                    });
                    strip.cell(|ui| {
                        ui.set_min_size(SIZE);
                        ui.set_max_size(SIZE);
                        let idx = ui.painter().add(egui::Shape::Noop);
                        let mut layout_job = LayoutJob::default();
                        RichText::new("P").color(app.theme.amber_400()).append_to(
                            &mut layout_job,
                            ui.style(),
                            FontSelection::Default,
                            Align::LEFT,
                        );
                        RichText::new(format!("{:3}", app.notification_data.num_notif_pending))
                            .color(app.theme.neutral_950())
                            .append_to(
                                &mut layout_job,
                                ui.style(),
                                FontSelection::Default,
                                Align::LEFT,
                            );
                        ui.add(
                            egui::Label::new(ui.fonts(|f| f.layout_job(layout_job)))
                                .selectable(false),
                        );
                        ui.painter().set(
                            idx,
                            egui::Shape::rect_filled(
                                ui.min_rect(),
                                ui.min_size().y / 2.0,
                                app.theme.amber_100(),
                            ),
                        );
                    });
                });
        })
        .response
        .on_hover_cursor(egui::CursorIcon::PointingHand);

    if frame_response.interact(Sense::click()).clicked() {
        app.set_page(ui.ctx(), Page::Notifications);
    }

    if app.page == Page::Notifications {
        let origin_pos = frame_response.rect.right_center() + vec2(5.0, 15.0);
        let path = egui::epaint::PathShape::convex_polygon(
            [
                origin_pos,
                origin_pos + vec2(15.0, -15.0),
                origin_pos + vec2(15.0, 15.0),
            ]
            .to_vec(),
            ui.visuals().panel_fill,
            egui::Stroke::NONE,
        );

        ui.painter().add(path);
    }
}

///
/// Show the Notifications page view
///
pub(super) fn update(app: &mut GossipUi, ui: &mut Ui) {
    widgets::page_header(ui, "Notifications", |_| {});

    let mut new_page = None;
    app.vert_scroll_area().show(ui, |ui| {
        for entry in &app.notification_data.active {
            widgets::list_entry::make_frame(ui, None).show(ui, |ui| {
                ui.set_min_width(ui.available_width());
                ui.set_height(37.0);
                ui.horizontal(|ui| {
                    ui.label(
                        egui::RichText::new(unixtime_to_string(entry.borrow().timestamp()))
                            .weak()
                            .small(),
                    );
                    ui.add_space(10.0);
                    ui.label(entry.borrow().title().small());
                });
                new_page = entry.borrow_mut().show(&app.theme, ui);
            });
            if new_page.is_some() {
                break;
            }
        }
    });
    if let Some(page) = new_page {
        app.set_page(ui.ctx(), page);
    }
}

fn unixtime_to_string(timestamp: u64) -> String {
    let time: DateTime<Utc> =
        DateTime::from_timestamp(timestamp.try_into().unwrap_or_default(), 0).unwrap_or_default();
    let local: DateTime<Local> = time.into();

    local.format("%e. %b %Y %T").to_string()
}

fn manage_style(theme: &Theme, style: &mut Style) {
    let (bg_color, text_color, frame_color) = if theme.dark_mode {
        (
            theme.neutral_950(),
            theme.neutral_300(),
            theme.neutral_500(),
        )
    } else {
        (
            theme.neutral_100(),
            theme.neutral_800(),
            theme.neutral_400(),
        )
    };
    style.spacing.button_padding = vec2(16.0, 4.0);
    style.visuals.widgets.noninteractive.weak_bg_fill = bg_color;
    style.visuals.widgets.noninteractive.bg_stroke = egui::Stroke::new(1.0, frame_color);
    style.visuals.widgets.noninteractive.fg_stroke = egui::Stroke::new(1.0, text_color);
    style.visuals.widgets.inactive.weak_bg_fill = bg_color;
    style.visuals.widgets.inactive.bg_stroke = egui::Stroke::new(1.0, frame_color);
    style.visuals.widgets.inactive.fg_stroke = egui::Stroke::new(1.0, text_color);
    style.visuals.widgets.hovered.weak_bg_fill =
        <DefaultTheme as ThemeDef>::darken_color(bg_color, 0.05);
    style.visuals.widgets.hovered.fg_stroke = egui::Stroke::new(1.0, text_color);
    style.visuals.widgets.hovered.bg_stroke = egui::Stroke::new(
        1.0,
        <DefaultTheme as ThemeDef>::darken_color(frame_color, 0.2),
    );
    style.visuals.widgets.active.weak_bg_fill =
        <DefaultTheme as ThemeDef>::darken_color(bg_color, 0.4);
    style.visuals.widgets.active.fg_stroke = egui::Stroke::new(1.0, text_color);
    style.visuals.widgets.active.bg_stroke = egui::Stroke::new(
        1.0,
        <DefaultTheme as ThemeDef>::darken_color(frame_color, 0.4),
    );
}

fn decline_style(theme: &Theme, style: &mut Style) {
    let (bg_color, text_color) = if theme.dark_mode {
        (Color32::WHITE, theme.neutral_800())
    } else {
        (theme.neutral_800(), Color32::WHITE)
    };
    style.spacing.button_padding = vec2(16.0, 4.0);
    style.visuals.widgets.noninteractive.weak_bg_fill = bg_color;
    style.visuals.widgets.noninteractive.fg_stroke = egui::Stroke::new(1.0, text_color);
    style.visuals.widgets.inactive.weak_bg_fill = bg_color;
    style.visuals.widgets.inactive.fg_stroke = egui::Stroke::new(1.0, text_color);
    style.visuals.widgets.hovered.weak_bg_fill =
        <DefaultTheme as ThemeDef>::darken_color(bg_color, 0.2);
    style.visuals.widgets.hovered.fg_stroke = egui::Stroke::new(1.0, text_color);
    style.visuals.widgets.hovered.bg_stroke =
        egui::Stroke::new(1.0, <DefaultTheme as ThemeDef>::darken_color(bg_color, 0.2));
    style.visuals.widgets.active.weak_bg_fill =
        <DefaultTheme as ThemeDef>::darken_color(bg_color, 0.4);
    style.visuals.widgets.active.fg_stroke = egui::Stroke::new(1.0, text_color);
    style.visuals.widgets.active.bg_stroke =
        egui::Stroke::new(1.0, <DefaultTheme as ThemeDef>::darken_color(bg_color, 0.4));
}

fn approve_style(theme: &Theme, style: &mut Style) {
    theme.accent_button_1_style(style);
    style.spacing.button_padding = vec2(16.0, 4.0);
}<|MERGE_RESOLUTION|>--- conflicted
+++ resolved
@@ -65,27 +65,30 @@
 
         for (item, time) in GLOBALS.pending.read().iter() {
             match item {
-<<<<<<< HEAD
-                PendingItem::RelayConnectionRequest(url, jobs) => {
+                PendingItem::RelayConnectionRequest { relay, jobs } => {
                     app.notification_data.active.push(ConnRequest::new(
-                        url.clone(),
+                        relay.clone(),
                         jobs.clone(),
                         *time,
                     ));
                     app.notification_data.num_notif_relays.add_assign(1);
                 }
-                PendingItem::RelayAuthenticationRequest(pubkey, url) => {
+                PendingItem::RelayAuthenticationRequest { account, relay } => {
                     app.notification_data.active.push(AuthRequest::new(
-                        pubkey.clone(),
-                        url.clone(),
+                        *account,
+                        relay.clone(),
                         *time,
                     ));
                     app.notification_data.num_notif_relays.add_assign(1);
                 }
-                PendingItem::Nip46Request(name, account, command) => {
+                PendingItem::Nip46Request {
+                    client_name,
+                    account,
+                    command,
+                } => {
                     app.notification_data.active.push(Nip46Request::new(
-                        name.clone(),
-                        account.clone(),
+                        client_name.clone(),
+                        *account,
                         command.clone(),
                         *time,
                     ));
@@ -97,30 +100,6 @@
                         .push(Pending::new(item.clone(), *time));
                     app.notification_data.num_notif_pending.add_assign(1);
                 }
-=======
-                PendingItem::RelayConnectionRequest { relay, jobs } => app
-                    .notification_data
-                    .active
-                    .push(ConnRequest::new(relay.clone(), jobs.clone(), *time)),
-                PendingItem::RelayAuthenticationRequest { account, relay } => app
-                    .notification_data
-                    .active
-                    .push(AuthRequest::new(*account, relay.clone(), *time)),
-                PendingItem::Nip46Request {
-                    client_name,
-                    account,
-                    command,
-                } => app.notification_data.active.push(Nip46Request::new(
-                    client_name.clone(),
-                    *account,
-                    command.clone(),
-                    *time,
-                )),
-                item => app
-                    .notification_data
-                    .active
-                    .push(Pending::new(item.clone(), *time)),
->>>>>>> cfd0a06a
             }
         }
 
