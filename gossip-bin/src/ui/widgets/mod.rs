--- conflicted
+++ resolved
@@ -116,15 +116,6 @@
 
 /// Display a relay-URL
 pub fn relay_url(ui: &mut Ui, theme: &Theme, url: &RelayUrl) -> Response {
-<<<<<<< HEAD
-    let (symbol, color) = if url.as_url_crate_url().scheme() == "wss" {
-        ("\u{1F512}", theme.accent_color())
-    } else {
-        ("\u{1F513}", theme.red_500())
-    };
-    let text = format!(
-        "\u{00A0}\u{00A0}{}",
-=======
     let (symbol, color, spacer) = if url.as_url_crate_url().scheme() != "wss" {
         ("\u{00A0}\u{00A0}\u{1F513}", theme.red_500(), "\u{00A0}\u{00A0}\u{00A0}")
     } else {
@@ -133,7 +124,6 @@
     let text = format!(
         "{}{}",
         spacer,
->>>>>>> 7792737d
         url.as_url_crate_url().domain().unwrap_or_default()
     );
     let response = ui.link(text);
