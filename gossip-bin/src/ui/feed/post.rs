use super::FeedNoteParams;
use crate::ui::widgets::InformationPopup;
use crate::ui::{widgets, you, FeedKind, GossipUi, HighlightType, Page, Theme};
use eframe::egui;
use eframe::epaint::text::LayoutJob;
use egui::containers::CollapsingHeader;
use egui::{Align, Context, Key, Layout, Modifiers, RichText, Ui};
use egui_winit::egui::text::CCursor;
use egui_winit::egui::text_edit::{CCursorRange, TextEditOutput};
use egui_winit::egui::Id;
use gossip_lib::comms::ToOverlordMessage;
use gossip_lib::Relay;
use gossip_lib::GLOBALS;
use gossip_lib::{DmChannel, Person};
use memoize::memoize;
use nostr_types::{ContentSegment, NostrBech32, NostrUrl, ShatteredContent, Tag};
use std::collections::HashMap;

#[memoize]
pub fn textarea_highlighter(theme: Theme, text: String, interests: Vec<String>) -> LayoutJob {
    let mut job = LayoutJob::default();

    // Shatter
    let shattered_content = ShatteredContent::new(text.clone());

    for segment in shattered_content.segments.iter() {
        match segment {
            ContentSegment::NostrUrl(nostr_url) => {
                let chunk = format!("{}", nostr_url);
                let highlight = match nostr_url.0 {
                    NostrBech32::EventAddr(_) => HighlightType::Event,
                    NostrBech32::EventPointer(_) => HighlightType::Event,
                    NostrBech32::Id(_) => HighlightType::Event,
                    NostrBech32::Profile(_) => HighlightType::PublicKey,
                    NostrBech32::Pubkey(_) => HighlightType::PublicKey,
                    NostrBech32::Relay(_) => HighlightType::Relay,
                };
                job.append(&chunk, 0.0, theme.highlight_text_format(highlight));
            }
            ContentSegment::TagReference(i) => {
                let chunk = format!("#[{}]", i);
                // This has been unrecommended, and we have to check if 'i' is in bounds.
                // So we don't do this anymore
                // job.append(&chunk, 0.0, theme.highlight_text_format(HighlightType::Event));
                job.append(
                    &chunk,
                    0.0,
                    theme.highlight_text_format(HighlightType::Nothing),
                );
            }
            ContentSegment::Hyperlink(span) => {
                let chunk = shattered_content.slice(span).unwrap();
                job.append(
                    chunk,
                    0.0,
                    theme.highlight_text_format(HighlightType::Hyperlink),
                );
            }
            ContentSegment::Plain(span) => {
                let chunk = shattered_content.slice(span).unwrap();

                let mut found_interests: Vec<(usize, String)> = Vec::new();

                // find all interests in chunk an remember position
                for interest in &interests {
                    for (pos, str) in chunk.match_indices(interest) {
                        found_interests.push((pos, str.to_owned()));
                    }
<<<<<<< HEAD
                    let textformat = if is_interest {
                        theme.highlight_text_format(HighlightType::Hyperlink)
                    } else {
                        theme.highlight_text_format(HighlightType::Nothing)
                    };
                    job.append(part, 0.0, textformat);
=======
                }

                // sort by position (so our indice access below will not crash)
                found_interests.sort_by(|a,b| { a.0.cmp(&b.0) });

                let mut pos = 0;
                // loop all found interests in order
                for (ipos, interest) in found_interests {
                    // output anything before the interest
                    job.append(
                        &chunk[pos..ipos],
                        0.0,
                        theme.highlight_text_format(HighlightType::Nothing),
                    );

                    // update pos
                    pos = ipos+interest.len();

                    // output the interest
                    job.append(
                        &chunk[ipos..pos],
                        0.0,
                        theme.highlight_text_format(HighlightType::Hyperlink),
                    );
>>>>>>> e55abd79
                }

                // output anything after last interest
                job.append(
                    &chunk[pos..chunk.len()],
                    0.0,
                    theme.highlight_text_format(HighlightType::Nothing),
                );
            }
        }
    }

    job
}

pub(in crate::ui) fn posting_area(
    app: &mut GossipUi,
    ctx: &Context,
    frame: &mut eframe::Frame,
    ui: &mut Ui,
) {
    // Posting Area
    ui.vertical(|ui| {
        if !GLOBALS.signer.is_ready() {
            ui.horizontal_wrapped(|ui| {
                if GLOBALS.signer.encrypted_private_key().is_some() {
                    you::offer_unlock_priv_key(app, ui);
                } else {
                    ui.label("You need to ");
                    if ui.link("setup your identity").clicked() {
                        app.set_page(Page::YourKeys);
                    }
                    ui.label(" to post.");
                }
            });
        } else if GLOBALS
            .storage
            .filter_relays(|r| r.has_usage_bits(Relay::WRITE))
            .unwrap_or_default()
            .is_empty()
        {
            ui.horizontal_wrapped(|ui| {
                ui.label("You need to ");
                if ui.link("choose write relays").clicked() {
                    app.set_page(Page::RelaysKnownNetwork);
                }
                ui.label(" to post.");
            });
        } else {
            let dm_channel: Option<DmChannel> = match &app.page {
                Page::Feed(FeedKind::DmChat(dm_channel)) => Some(dm_channel.clone()),
                _ => None,
            };
            match &dm_channel {
                Some(dmc) => dm_posting_area(app, ctx, frame, ui, dmc),
                None => real_posting_area(app, ctx, frame, ui),
            }
        }
    });
}

fn dm_posting_area(
    app: &mut GossipUi,
    _ctx: &Context,
    _frame: &mut eframe::Frame,
    ui: &mut Ui,
    dm_channel: &DmChannel,
) {
    let compose_area_id: egui::Id = egui::Id::new("compose_area");
    let mut send_now: bool = false;

    // Text area
    let theme = app.theme;
    let mut layouter = |ui: &Ui, text: &str, wrap_width: f32| {
        let mut layout_job = textarea_highlighter(theme, text.to_owned(), Vec::new());
        layout_job.wrap.max_width = wrap_width;
        ui.fonts(|f| f.layout_job(layout_job))
    };

    if app.dm_draft_data.include_subject {
        ui.horizontal(|ui| {
            ui.label("Subject: ");
            ui.add(
                text_edit_line!(app, app.dm_draft_data.subject)
                    .hint_text("Type subject here")
                    .desired_width(f32::INFINITY),
            );
        });
    }

    if app.dm_draft_data.include_content_warning {
        ui.horizontal(|ui| {
            ui.label("Content Warning: ");
            ui.add(
                text_edit_line!(app, app.dm_draft_data.content_warning)
                    .hint_text("Type content warning here")
                    .desired_width(f32::INFINITY),
            );
        });
    }

    ui.label(format!("DIRECT MESSAGE TO: {}", dm_channel.name()));
    ui.add_space(10.0);
    ui.label("WARNING: DMs currently have security weaknesses and the more DMs you send, the easier it becomes for a sophisticated attacker to crack your shared secret and decrypt this entire conversation.");

    let draft_response = ui.add(
        text_edit_multiline!(app, app.dm_draft_data.draft)
            .id_source(compose_area_id)
            .hint_text("Type your message here")
            .desired_width(f32::INFINITY)
            .lock_focus(true)
            .interactive(true)
            .layouter(&mut layouter),
    );
    if app.draft_needs_focus {
        app.draft_needs_focus = false;
        draft_response.request_focus();
    }

    if !app.dm_draft_data.draft.is_empty() {
        let modifiers = if cfg!(target_os = "macos") {
            Modifiers {
                command: true,
                ..Default::default()
            }
        } else {
            Modifiers {
                ctrl: true,
                ..Default::default()
            }
        };
        if ui.input_mut(|i| i.consume_key(modifiers, Key::Enter)) {
            send_now = true;
        }
    }

    ui.add_space(8.0);

    ui.horizontal(|ui| {
        if ui.button("Clear").clicked() {
            app.reset_draft();
        }

        ui.with_layout(Layout::right_to_left(Align::TOP), |ui| {
            ui.add_space(12.0);

            if ui.button("Send").clicked() && !app.dm_draft_data.draft.is_empty() {
                send_now = true;
            }

            if app.dm_draft_data.include_subject {
                if ui.button("Remove Subject").clicked() {
                    app.dm_draft_data.include_subject = false;
                    app.dm_draft_data.subject = "".to_owned();
                }
            } else if ui.button("Add Subject").clicked() {
                app.dm_draft_data.include_subject = true;
            }

            if app.dm_draft_data.include_content_warning {
                if ui.button("Remove Content Warning").clicked() {
                    app.dm_draft_data.include_content_warning = false;
                    app.dm_draft_data.content_warning = "".to_owned();
                }
            } else if ui.button("Add Content Warning").clicked() {
                app.dm_draft_data.include_content_warning = true;
            }

            // Emoji picker
            ui.menu_button(RichText::new("😀▼").size(14.0), |ui| {
                if let Some(emoji) = crate::ui::components::emoji_picker(ui) {
                    app.dm_draft_data.draft.push(emoji);
                }
            });
        });
    });

    if send_now {
        let mut tags: Vec<Tag> = Vec::new();
        if app.dm_draft_data.include_content_warning {
            tags.push(Tag::ContentWarning {
                warning: app.dm_draft_data.content_warning.clone(),
                trailing: Vec::new(),
            });
        }
        if let Some(delegatee_tag) = GLOBALS.delegation.get_delegatee_tag() {
            tags.push(delegatee_tag);
        }
        if app.dm_draft_data.include_subject {
            tags.push(Tag::Subject {
                subject: app.dm_draft_data.subject.clone(),
                trailing: Vec::new(),
            });
        }

        let _ = GLOBALS.to_overlord.send(ToOverlordMessage::Post {
            content: app.dm_draft_data.draft.clone(),
            tags,
            in_reply_to: None,
            dm_channel: Some(dm_channel.to_owned()),
        });

        app.reset_draft();
    }

    // List tags that will be applied
    // FIXME: list tags from parent event too in case of reply
    // FIXME: tag handling in overlord::post() needs to move back here so the user can control this
    for (i, bech32) in NostrBech32::find_all_in_string(&app.dm_draft_data.draft)
        .iter()
        .enumerate()
    {
        let pk = match bech32 {
            NostrBech32::Pubkey(pk) => pk,
            NostrBech32::Profile(prof) => &prof.pubkey,
            _ => continue,
        };
        let rendered = if let Ok(Some(person)) = GLOBALS.storage.read_person(pk) {
            match person.name() {
                Some(name) => name.to_owned(),
                None => format!("{}", bech32),
            }
        } else {
            format!("{}", bech32)
        };

        ui.label(format!("{}: {}", i, rendered));
    }
}

fn real_posting_area(app: &mut GossipUi, ctx: &Context, frame: &mut eframe::Frame, ui: &mut Ui) {
    // Maybe render post we are replying to or reposting

    let compose_area_id: egui::Id = egui::Id::new("compose_area");
    let mut send_now: bool = false;

    let screen_rect = ctx.input(|i| i.screen_rect);
    let window_height = screen_rect.max.y - screen_rect.min.y;

    app.vert_scroll_area()
        .max_height(window_height * 0.7)
        .show(ui, |ui| {
            if let Some(id) = app.draft_data.replying_to.or(app.draft_data.repost) {
                CollapsingHeader::new("Replying to:")
                    .default_open(true)
                    .show(ui, |ui| {
                        super::note::render_note(
                            app,
                            ctx,
                            frame,
                            ui,
                            FeedNoteParams {
                                id,
                                indent: 0,
                                as_reply_to: true,
                                threaded: false,
                                is_first: true,
                                is_last: true,
                            },
                        );
                    });
            }

            if app.draft_data.repost.is_none() {
                // Text area
                let theme = app.theme;
                let mut layouter = |ui: &Ui, text: &str, wrap_width: f32| {
                    let interests = app
                        .draft_data
                        .replacements
                        .keys()
                        .cloned()
                        .collect::<Vec<String>>();

                    let mut layout_job = textarea_highlighter(theme, text.to_owned(), interests);
                    layout_job.wrap.max_width = wrap_width;

                    ui.fonts(|f| f.layout_job(layout_job))
                };

                if app.draft_data.include_subject && app.draft_data.replying_to.is_none() {
                    ui.horizontal(|ui| {
                        ui.label("Subject: ");
                        ui.add(
                            text_edit_line!(app, app.draft_data.subject)
                                .hint_text("Type subject here")
                                .desired_width(f32::INFINITY),
                        );
                    });
                }

                if app.draft_data.include_content_warning {
                    ui.horizontal(|ui| {
                        ui.label("Content Warning: ");
                        ui.add(
                            text_edit_line!(app, app.draft_data.content_warning)
                                .hint_text("Type content warning here")
                                .desired_width(f32::INFINITY),
                        );
                    });
                }

                // if we are tagging, we will consume arrow presses and enter key
                let enter_key;
                (app.draft_data.tagging_search_selected, enter_key) =
                    if app.draft_data.tagging_search_substring.is_some() {
                        ui.input_mut(|i| {
                            // enter
                            let enter = i.count_and_consume_key(Modifiers::NONE, Key::Enter) > 0;

                            // up / down
                            let mut index = app.draft_data.tagging_search_selected.unwrap_or(0);
                            let down = i.count_and_consume_key(Modifiers::NONE, Key::ArrowDown);
                            let up = i.count_and_consume_key(Modifiers::NONE, Key::ArrowUp);
                            index += down;
                            index = index.min(
                                app.draft_data
                                    .tagging_search_results
                                    .len()
                                    .saturating_sub(1),
                            );
                            index = index.saturating_sub(up);

                            // tab will cycle down and wrap
                            let tab = i.count_and_consume_key(Modifiers::NONE, Key::Tab);
                            index += tab;
                            if index
                                > app
                                    .draft_data
                                    .tagging_search_results
                                    .len()
                                    .saturating_sub(1)
                            {
                                index = 0;
                            }

                            (Some(index), enter)
                        })
                    } else {
                        (None, false)
                    };

                let text_edit_area = if app.draft_data.raw.is_empty() {
                    text_edit_multiline!(app, app.draft_data.draft)
                        .id(compose_area_id)
                        .hint_text("Type your message here")
                        .desired_width(f32::INFINITY)
                        .lock_focus(true)
                        .interactive(app.draft_data.repost.is_none())
                        .layouter(&mut layouter)
                } else {
                    text_edit_multiline!(app, app.draft_data.raw)
                        .id(compose_area_id.with("_raw"))
                        .hint_text("Raw message content")
                        .desired_width(f32::INFINITY)
                        .interactive(false)
                        .layouter(&mut layouter)
                };
                let mut output = text_edit_area.show(ui);

                if app.draft_needs_focus {
                    output.response.request_focus();
                    app.draft_needs_focus = false;
                }

                if output.response.has_focus() && !app.draft_data.draft.is_empty() {
                    let modifiers = if cfg!(target_os = "macos") {
                        Modifiers {
                            command: true,
                            ..Default::default()
                        }
                    } else {
                        Modifiers {
                            ctrl: true,
                            ..Default::default()
                        }
                    };

                    if ui.input_mut(|i| i.consume_key(modifiers, Key::Enter)) {
                        send_now = true;
                    }
                }

                // Determine if we are in tagging mode
                if output.response.changed() {
                    app.draft_data.tagging_search_substring = None;
                    let text_edit_state =
                        egui::TextEdit::load_state(ctx, compose_area_id).unwrap_or_default();
                    let ccursor_range = text_edit_state.ccursor_range().unwrap_or_default();
                    let cpos = ccursor_range.primary.index;
                    if cpos <= app.draft_data.draft.len() {
                        if let Some(captures) =
                            GLOBALS.tagging_regex.captures(&app.draft_data.draft)
                        {
                            if let Some(mat) = captures.get(1) {
                                // cursor must be within match
                                if cpos >= mat.start() && cpos <= mat.end() {
                                    // only search if this is not already a replacement
                                    if !app.draft_data.replacements.contains_key(
                                        &app.draft_data.draft[mat.start() - 1..mat.end()],
                                    ) {
                                        app.draft_data.tagging_search_substring =
                                            Some(mat.as_str().to_owned());
                                    }
                                }
                            }
                        }
                    }
                }

                // show tag hovers first, as they depend on information in the output.galley
                // do not run them after replacements are added, rather wait for the next frame
                if output.response.changed()
                    || app.draft_data.replacements_changed
                    || app.draft_data.last_textedit_rect != output.response.rect
                {
                    calc_tag_hovers(ui, app, &output);
                    app.draft_data.replacements_changed = false;
                }
                show_tag_hovers(ui, app, &mut output);

                calc_tagging_search(app);
                show_tagging_result(ui, app, &mut output, enter_key);

                app.draft_data.last_textedit_rect = output.response.rect;
            }

            ui.add_space(8.0);
        });

    ui.horizontal(|ui| {
        if ui.button("Cancel").clicked() {
            app.reset_draft();
        }

        ui.with_layout(Layout::right_to_left(Align::TOP), |ui| {
            ui.add_space(12.0);
            let send_label = if app.draft_data.repost.is_some() {
                "Repost"
            } else {
                "Send"
            };

            if ui.button(send_label).clicked()
                && (!app.draft_data.draft.is_empty() || app.draft_data.repost.is_some())
            {
                send_now = true;
            }

            if app.draft_data.repost.is_none() {
                if app.draft_data.include_subject {
                    if ui.button("Remove Subject").clicked() {
                        app.draft_data.include_subject = false;
                        app.draft_data.subject = "".to_owned();
                    }
                } else if app.draft_data.replying_to.is_none() && ui.button("Add Subject").clicked()
                {
                    app.draft_data.include_subject = true;
                }

                if app.draft_data.include_content_warning {
                    if ui.button("Remove Content Warning").clicked() {
                        app.draft_data.include_content_warning = false;
                        app.draft_data.content_warning = "".to_owned();
                    }
                } else if ui.button("Add Content Warning").clicked() {
                    app.draft_data.include_content_warning = true;
                }

                // Emoji picker
                ui.menu_button(RichText::new("😀▼").size(14.0), |ui| {
                    if let Some(emoji) = crate::ui::components::emoji_picker(ui) {
                        app.draft_data.draft.push(emoji);
                    }
                });
                ui.add_space(20.0);
                if ui
                    .button(RichText::new("🥩"))
                    .on_hover_text("raw content preview")
                    .clicked()
                {
                    if app.draft_data.raw.is_empty() {
                        let raw =
                            do_replacements(&app.draft_data.draft, &app.draft_data.replacements);
                        app.draft_data.raw = raw.to_owned();
                    } else {
                        app.draft_data.raw = "".to_owned();
                    }
                }
            }
        });
    });

    if send_now {
        let replaced = do_replacements(&app.draft_data.draft, &app.draft_data.replacements);

        let mut tags: Vec<Tag> = Vec::new();
        if app.draft_data.include_content_warning {
            tags.push(Tag::ContentWarning {
                warning: app.draft_data.content_warning.clone(),
                trailing: Vec::new(),
            });
        }
        if let Some(delegatee_tag) = GLOBALS.delegation.get_delegatee_tag() {
            tags.push(delegatee_tag);
        }
        if app.draft_data.include_subject {
            tags.push(Tag::Subject {
                subject: app.draft_data.subject.clone(),
                trailing: Vec::new(),
            });
        }
        match app.draft_data.replying_to {
            Some(replying_to_id) => {
                let _ = GLOBALS.to_overlord.send(ToOverlordMessage::Post {
                    content: replaced,
                    tags,
                    in_reply_to: Some(replying_to_id),
                    dm_channel: None,
                });
            }
            None => {
                if let Some(event_id) = app.draft_data.repost {
                    let _ = GLOBALS
                        .to_overlord
                        .send(ToOverlordMessage::Repost(event_id));
                } else {
                    let _ = GLOBALS.to_overlord.send(ToOverlordMessage::Post {
                        content: replaced,
                        tags,
                        in_reply_to: None,
                        dm_channel: None,
                    });
                }
            }
        }

        app.reset_draft();
    }

    // List tags that will be applied
    // FIXME: list tags from parent event too in case of reply
    // FIXME: tag handling in overlord::post() needs to move back here so the user can control this
    for (i, bech32) in NostrBech32::find_all_in_string(&app.draft_data.draft)
        .iter()
        .enumerate()
    {
        let pk = match bech32 {
            NostrBech32::Pubkey(pk) => pk,
            NostrBech32::Profile(prof) => &prof.pubkey,
            _ => continue,
        };
        let rendered = if let Ok(Some(person)) = GLOBALS.storage.read_person(pk) {
            match person.name() {
                Some(name) => name.to_owned(),
                None => format!("{}", bech32),
            }
        } else {
            format!("{}", bech32)
        };

        ui.label(format!("{}: {}", i, rendered));
    }
}

fn calc_tagging_search(app: &mut GossipUi) {
    // show tagging slector tooltip
    if let Some(search) = &app.draft_data.tagging_search_substring {
        // only do the search when search string changes
        if app.draft_data.tagging_search_substring != app.draft_data.tagging_search_searched {
            let mut pairs = GLOBALS
                .people
                .search_people_to_tag(search)
                .unwrap_or(vec![]);
            pairs.sort_by(|(_, ak), (_, bk)| {
                let af = GLOBALS
                    .storage
                    .is_person_in_list(ak, gossip_lib::PersonList::Followed)
                    .unwrap_or(false);
                let bf = GLOBALS
                    .storage
                    .is_person_in_list(bk, gossip_lib::PersonList::Followed)
                    .unwrap_or(false);
                bf.cmp(&af).then(std::cmp::Ordering::Greater)
            });
            app.draft_data.tagging_search_searched = Some(search.clone());
            app.draft_data.tagging_search_results = pairs.to_owned();
        }
    }
}

fn show_tagging_result(
    ui: &mut Ui,
    app: &mut GossipUi,
    output: &mut TextEditOutput,
    enter_key: bool,
) {
    let pos = if let Some(cursor) = output.cursor_range {
        let rect = output.galley.pos_from_cursor(&cursor.primary); // position within textedit
        output.text_draw_pos + rect.center_bottom().to_vec2()
    } else {
        let rect = output.galley.pos_from_cursor(&output.galley.end()); // position within textedit
        output.text_draw_pos + rect.center_bottom().to_vec2()
    };

    // always compute the tooltip, but it is only shown when
    // is_open is true. This is so we get the animation.
    let frame = egui::Frame::popup(ui.style())
        .rounding(egui::Rounding::ZERO)
        .inner_margin(egui::Margin::same(0.0));
    let area = egui::Area::new(ui.auto_id_with("compose-tagging-tooltip"))
        .fixed_pos(pos)
        .movable(false)
        .constrain(true)
        .interactable(true)
        .order(egui::Order::Middle);

    // show search results
    if !app.draft_data.tagging_search_results.is_empty() {
        area.show(ui.ctx(), |ui| {
            frame.show(ui, |ui| {
                egui::ScrollArea::vertical()
                    .max_width(widgets::TAGG_WIDTH)
                    .max_height(250.0)
                    .show(ui, |ui| {
                        // need to clone results to avoid immutable borrow error on app.
                        let pairs = app.draft_data.tagging_search_results.clone();
                        for (i, pair) in pairs.iter().enumerate() {
                            let avatar = if let Some(avatar) = app.try_get_avatar(ui.ctx(), &pair.1)
                            {
                                avatar
                            } else {
                                app.placeholder_avatar.clone()
                            };

                            let frame = egui::Frame::none()
                                .rounding(egui::Rounding::ZERO)
                                .inner_margin(egui::Margin::symmetric(10.0, 5.0));
                            let mut prepared = frame.begin(ui);

                            prepared.content_ui.set_min_width(widgets::TAGG_WIDTH);
                            prepared.content_ui.set_max_width(widgets::TAGG_WIDTH);
                            prepared.content_ui.set_min_height(27.0);

                            let frame_rect = (prepared.frame.inner_margin
                                + prepared.frame.outer_margin)
                                .expand_rect(prepared.content_ui.min_rect());

                            let response = ui
                                .interact(
                                    frame_rect,
                                    ui.auto_id_with(pair.1.as_hex_string()),
                                    egui::Sense::click(),
                                )
                                .on_hover_cursor(egui::CursorIcon::PointingHand);

                            // mouse hover moves selected index
                            app.draft_data.tagging_search_selected = if response.hovered() {
                                Some(i)
                            } else {
                                app.draft_data.tagging_search_selected
                            };
                            let is_selected = Some(i) == app.draft_data.tagging_search_selected;

                            {
                                // render inside of frame using prepared.content_ui
                                let ui = &mut prepared.content_ui;
                                if is_selected {
                                    app.theme.on_accent_style(ui.style_mut())
                                }
                                let person = GLOBALS
                                    .storage
                                    .read_person(&pair.1)
                                    .unwrap_or(Some(Person::new(pair.1)))
                                    .unwrap_or(Person::new(pair.1));
                                ui.horizontal(|ui| {
                                    widgets::paint_avatar(
                                        ui,
                                        &person,
                                        &avatar,
                                        widgets::AvatarSize::Mini,
                                    );
                                    ui.vertical(|ui| {
                                        widgets::truncated_label(
                                            ui,
                                            RichText::new(&pair.0).small(),
                                            widgets::TAGG_WIDTH - 33.0,
                                        );

                                        let mut nip05 =
                                            RichText::new(person.nip05().unwrap_or_default())
                                                .weak()
                                                .small();
                                        if !person.nip05_valid {
                                            nip05 = nip05.strikethrough()
                                        }
                                        widgets::truncated_label(
                                            ui,
                                            nip05,
                                            widgets::TAGG_WIDTH - 33.0,
                                        );
                                    });
                                })
                            };

                            prepared.frame.fill = if is_selected {
                                app.theme.accent_color()
                            } else {
                                egui::Color32::TRANSPARENT
                            };

                            prepared.end(ui);

                            if is_selected {
                                response.scroll_to_me(None)
                            }
                            let clicked = response.clicked();
                            if clicked || (enter_key && is_selected) {
                                // remove @ and search text
                                let search = if let Some(search) =
                                    app.draft_data.tagging_search_searched.as_ref()
                                {
                                    search.clone()
                                } else {
                                    "".to_string()
                                };

                                // complete name and add replacement
                                let name = pair.0.clone();
                                let nostr_url: NostrUrl = pair.1.into();
                                app.draft_data.draft = app
                                    .draft_data
                                    .draft
                                    .as_str()
                                    .replace(&format!("@{}", search), name.as_str())
                                    .to_string();

                                // move cursor to end of replacement
                                if let Some(pos) = app.draft_data.draft.find(name.as_str()) {
                                    let cpos = pos + name.len();
                                    let mut state = output.state.clone();
                                    let mut ccrange = CCursorRange::default();
                                    ccrange.primary.index = cpos;
                                    ccrange.secondary.index = cpos;
                                    state.set_ccursor_range(Some(ccrange));
                                    state.store(ui.ctx(), output.response.id);

                                    // add it to our replacement list
                                    app.draft_data
                                        .replacements
                                        .insert(name, ContentSegment::NostrUrl(nostr_url));
                                    app.draft_data.replacements_changed = true;

                                    // clear tagging search
                                    app.draft_data.tagging_search_substring = None;
                                }
                            }
                        }
                    });
            });
        });
    }

    let is_open = app.draft_data.tagging_search_substring.is_some();
    area.show_open_close_animation(ui.ctx(), &frame, is_open);

    if !is_open {
        // no more search substring, clear results
        app.draft_data.tagging_search_searched = None;
        app.draft_data.tagging_search_results.clear();
    }
}

fn calc_tag_hovers(ui: &mut Ui, app: &mut GossipUi, output: &TextEditOutput) {
    let mut hovers: HashMap<Id, Box<dyn InformationPopup>> = HashMap::new();

    // find replacements in the galley and interact with them
    for (pat, content) in app.draft_data.replacements.clone() {
        for (pos, pat) in output.galley.job.text.match_indices(&pat) {
            let popup_id = ui.auto_id_with(pos);
            // find the rect that covers the replacement
            let ccstart = CCursor::new(pos);
            let ccend = CCursor::new(pos + pat.len());
            let mut cstart = output.galley.from_ccursor(ccstart);
            cstart.pcursor.prefer_next_row = true;
            let cend = output.galley.from_ccursor(ccend);
            let start_rect = output.galley.pos_from_cursor(&cstart);
            let end_rect = output.galley.pos_from_cursor(&cend);
            let interact_rect = egui::Rect::from_two_pos(
                output.text_draw_pos + start_rect.left_top().to_vec2(),
                output.text_draw_pos + end_rect.right_bottom().to_vec2(),
            );

            if let ContentSegment::NostrUrl(nostr_url) = &content {
                let maybe_pubkey = match &nostr_url.0 {
                    NostrBech32::Profile(p) => Some(p.pubkey),
                    NostrBech32::Pubkey(pk) => Some(*pk),
                    NostrBech32::EventAddr(_)
                    | NostrBech32::EventPointer(_)
                    | NostrBech32::Id(_)
                    | NostrBech32::Relay(_) => None,
                };

                if let Some(pubkey) = maybe_pubkey {
                    let avatar = if let Some(avatar) = app.try_get_avatar(ui.ctx(), &pubkey) {
                        avatar
                    } else {
                        app.placeholder_avatar.clone()
                    };

                    // create popup and store it
                    if let Ok(Some(person)) = GLOBALS.storage.read_person(&pubkey) {
                        let popup = Box::new(
                            widgets::ProfilePopup::new(popup_id, interact_rect, avatar, person)
                                .show_duration(1.0)
                                .tag(pat.to_owned()),
                        );

                        hovers.insert(popup_id, popup);
                    }

                    // egui::containers::popup::popup_below_widget(ui,
                    //     popup_id,
                    //     &resp,
                    //     |ui|{

                    //     });
                }
            }
        }
    }

    // insert the hovers for this textedit
    if let Some(entry) = app.popups.get_mut(&output.response.id) {
        *entry = hovers;
    } else {
        app.popups.insert(output.response.id, hovers);
    }
}

fn show_tag_hovers(ui: &mut Ui, app: &mut GossipUi, output: &mut TextEditOutput) {
    if let Some(hovers) = app.popups.get_mut(&output.response.id) {
        let uitime = ui.input(|i| i.time);
        let mut deletelist: Vec<(egui::Id, String)> = Vec::new();
        for (id, popup) in &mut *hovers {
            let resp = ui.interact(popup.interact_rect(), id.with("_h"), egui::Sense::hover());
            if resp.hovered() {
                popup.set_last_seen(uitime);
            }
            if resp.hovered() || popup.get_until() > Some(uitime) {
                let response = popup.show(ui, Box::new(|ui| ui.link("remove")));

                // pointer over the popup extends its life
                if let Some(pointer_pos) = ui.ctx().pointer_latest_pos() {
                    if response.response.rect.contains(pointer_pos) {
                        popup.set_last_seen(uitime);
                    }
                }

                // 'remove' button clicked
                if response.inner.clicked() {
                    if let Some(tag) = popup.tag() {
                        deletelist.push((*id, tag.clone()));
                    }
                }
            }
        }
        for (_, tag) in deletelist {
            app.draft_data.replacements.remove(&tag);

            // re-calculate hovers
            calc_tag_hovers(ui, app, output);

            // mark textedit changed
            output.response.mark_changed();
        }
    }
}

fn do_replacements(draft: &str, replacements: &HashMap<String, ContentSegment>) -> String {
    let mut output = draft.to_owned();
    for (pat, content) in replacements {
        if let ContentSegment::NostrUrl(nostr_url) = content {
            output = output
                .as_str()
                .replace(pat, format!("nostr:{}", nostr_url.0).as_str())
                .to_string();
        }
    }
    output
}<|MERGE_RESOLUTION|>--- conflicted
+++ resolved
@@ -66,14 +66,6 @@
                     for (pos, str) in chunk.match_indices(interest) {
                         found_interests.push((pos, str.to_owned()));
                     }
-<<<<<<< HEAD
-                    let textformat = if is_interest {
-                        theme.highlight_text_format(HighlightType::Hyperlink)
-                    } else {
-                        theme.highlight_text_format(HighlightType::Nothing)
-                    };
-                    job.append(part, 0.0, textformat);
-=======
                 }
 
                 // sort by position (so our indice access below will not crash)
@@ -98,7 +90,6 @@
                         0.0,
                         theme.highlight_text_format(HighlightType::Hyperlink),
                     );
->>>>>>> e55abd79
                 }
 
                 // output anything after last interest
