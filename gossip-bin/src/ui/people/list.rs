--- conflicted
+++ resolved
@@ -90,7 +90,6 @@
             ui.add_enabled_ui(enabled, |ui| {
                 let min_size = vec2(50.0, 20.0);
 
-<<<<<<< HEAD
                 widgets::MoreMenu::new(&app).with_min_size(min_size).show(
                     ui,
                     &mut app.people_list.configure_list_menu_active,
@@ -106,34 +105,6 @@
                     },
                 );
             });
-=======
-    let metadata = GLOBALS
-        .storage
-        .get_person_list_metadata(list)
-        .unwrap_or_default()
-        .unwrap_or_default();
-
-    let mut asof = "unknown".to_owned();
-    if let Ok(stamp) = time::OffsetDateTime::from_unix_timestamp(metadata.event_created_at.0) {
-        if let Ok(formatted) = stamp.format(time::macros::format_description!(
-            "[year]-[month repr:short]-[day] ([weekday repr:short]) [hour]:[minute]"
-        )) {
-            asof = formatted;
-        }
-    }
-
-    let txt = if let Some(private_len) = metadata.event_private_len {
-        format!(
-            "REMOTE: {} (public_len={} private_len={})",
-            asof, metadata.event_public_len, private_len
-        )
-    } else {
-        format!(
-            "REMOTE: {} (public_len={})",
-            asof, metadata.event_public_len
-        )
-    };
->>>>>>> 3faaa3ff
 
             btn_h_space!(ui);
 
@@ -183,7 +154,6 @@
                         });
                 }
 
-<<<<<<< HEAD
                 if ui
                     .button("↑ Publish ↑")
                     .on_hover_text("This publishes the list to your relays")
@@ -196,20 +166,6 @@
             });
 
             ui.add_space(5.0);
-=======
-    ui.add_space(10.0);
-
-    let mut ledit = "unknown".to_owned();
-    if let Ok(stamp) = time::OffsetDateTime::from_unix_timestamp(metadata.last_edit_time.0) {
-        if let Ok(formatted) = stamp.format(time::macros::format_description!(
-            "[year]-[month repr:short]-[day] ([weekday repr:short]) [hour]:[minute]"
-        )) {
-            ledit = formatted;
-        }
-    }
-    ui.label(RichText::new(format!("LOCAL: {} (size={})", ledit, people.len())).size(15.0))
-        .on_hover_text("This is the local (and effective) list");
->>>>>>> 3faaa3ff
 
             // local timestamp
             ui.label(RichText::new(&app.people_list.cache_local_tag))
@@ -246,15 +202,10 @@
 
                     ui.add_space(20.0);
 
-<<<<<<< HEAD
                     ui.vertical(|ui| {
                         ui.set_min_height(avatar_height);
                         ui.horizontal(|ui| {
                             ui.label(GossipUi::person_name(person));
-=======
-    ui.heading(format!("{} ({})", metadata.title, people.len()));
-    ui.add_space(14.0);
->>>>>>> 3faaa3ff
 
                             ui.add_space(10.0);
 
@@ -567,12 +518,12 @@
     } else if let Some(private_len) = latest_event_data.private_len {
         format!(
             "REMOTE: {} (public_len={} private_len={})",
-            asof, latest_event_data.public_len, private_len
+            asof, metadata.event_public_len, private_len
         )
     } else {
         format!(
             "REMOTE: {} (public_len={})",
-            asof, latest_event_data.public_len
+            asof, metadata.event_public_len
         )
     };
 
