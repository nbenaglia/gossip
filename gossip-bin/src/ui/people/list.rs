--- conflicted
+++ resolved
@@ -101,14 +101,9 @@
     }
 
     // render page
-<<<<<<< HEAD
     widgets::page_header(
         ui,
-        format!(
-            "{} ({})",
-            metadata.title,
-            app.people_list.cache_people.len()
-        ),
+        title,
         |ui| {
             ui.add_enabled_ui(enabled, |ui| {
                 let min_size = vec2(50.0, 20.0);
@@ -124,33 +119,17 @@
                             app.people_list.clear_list_needs_confirm = true;
                             *is_open = false;
                         }
-=======
-    widgets::page_header(ui, title, |ui| {
-        ui.add_enabled_ui(enabled, |ui| {
-            let min_size = vec2(50.0, 20.0);
-
-            widgets::MoreMenu::new(app).with_min_size(min_size).show(
-                ui,
-                &mut app.people_list.configure_list_menu_active,
-                |ui| {
-                    // since we are displaying over an accent color background, load that style
-                    app.theme.accent_button_2_style(ui.style_mut());
-
-                    if ui.button("Clear All").clicked() {
-                        app.people_list.clear_list_needs_confirm = true;
-                    }
->>>>>>> fc7f13e3
-
-                    // ui.add_space(8.0);
-                },
-            );
-        });
-
-        btn_h_space!(ui);
-
-        if ui.button("Add contact").clicked() {
-            app.people_list.entering_follow_someone_on_list = true;
-        }
+
+                        // ui.add_space(8.0);
+                    },
+                );
+            });
+
+            btn_h_space!(ui);
+
+            if ui.button("Add contact").clicked() {
+                app.people_list.entering_follow_someone_on_list = true;
+            }
     });
 
     ui.set_enabled(enabled);
