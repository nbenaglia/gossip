--- conflicted
+++ resolved
@@ -266,11 +266,6 @@
         app.clear_post();
     }
 
-<<<<<<< HEAD
-    // List tags that will be applied (FIXME: list tags from parent event too in case of reply)
-    for (i, (npub, pubkey)) in keys_from_text(&app.draft).iter().enumerate() {
-        let rendered = if let Some(person) = GLOBALS.people.get(&pubkey.as_hex_string().into()) {
-=======
     // List tags that will be applied
     // FIXME: list tags from parent event too in case of reply
     // FIXME: tag handling in overlord::post() needs to move back here so the user can control this
@@ -284,7 +279,6 @@
             _ => continue,
         };
         let rendered = if let Some(person) = GLOBALS.people.get(&pk.as_hex_string().into()) {
->>>>>>> 0708a92b
             match person.name() {
                 Some(name) => name.to_owned(),
                 None => format!("{}", bech32),
