--- conflicted
+++ resolved
@@ -62,28 +62,9 @@
         is_last,
     } = feed_note_params;
 
-<<<<<<< HEAD
-    let note_data = {
-        let maybe_event = GLOBALS.events.get(&id);
-        if maybe_event.is_none() {
-            return;
-        }
-        let event = maybe_event.unwrap();
-
-        match NoteData::new(
-            event,
-            app.settings.show_mentions,
-            app.settings.show_long_form,
-        ) {
-            Some(nd) => nd,
-            None => return,
-        }
-    };
-=======
     if let Some(note_ref) = app.notes.try_update_and_get(&id) {
         // FIXME respect app.settings.show_long_form on reposts
         // FIXME drop the cached notes on recompute
->>>>>>> 3236f419
 
         if let Ok(note_data) = note_ref.try_borrow() {
             // Completely eliminate muted posts if not viewing a thread
@@ -563,21 +544,6 @@
                                             o.copied_text = note.event.content.clone()
                                         });
                                     }
-<<<<<<< HEAD
-                                    let event_pointer = EventPointer {
-                                        id: event.id,
-                                        relays: match GLOBALS.events.get_seen_on(&event.id) {
-                                            None => vec![],
-                                            Some(vec) => vec
-                                                .iter()
-                                                .map(|url| url.to_unchecked_url())
-                                                .collect(),
-                                        },
-                                    };
-                                    app.draft.push_str(&event_pointer.as_bech32_string());
-                                    app.draft_needs_focus = true;
-=======
->>>>>>> 3236f419
                                 }
 
                                 ui.add_space(24.0);
