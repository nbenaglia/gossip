--- conflicted
+++ resolved
@@ -169,14 +169,10 @@
     import_pub: String,
     new_relay_url: String,
     search: String,
-<<<<<<< HEAD
     entering_search_page: bool,
-=======
 
     // Collapsed threads
     collapsed: Vec<Id>,
-    
->>>>>>> 026cf4df
 }
 
 impl Drop for GossipUi {
@@ -307,11 +303,8 @@
             import_pub: "".to_owned(),
             new_relay_url: "".to_owned(),
             search: "".to_owned(),
-<<<<<<< HEAD
             entering_search_page: false,
-=======
             collapsed: vec![],
->>>>>>> 026cf4df
         }
     }
 
