--- conflicted
+++ resolved
@@ -561,110 +561,11 @@
             }
         }
 
-<<<<<<< HEAD
         // dialogues first
         if self.relays.add_dialog_active {
             relays::entry_dialog(ctx, self);
         }
 
-        #[cfg(not(feature = "side-menu"))]
-        egui::TopBottomPanel::top("menu").show(ctx, |ui| {
-            ui.add_space(6.0);
-            ui.horizontal(|ui| {
-                let back_label_text = RichText::new("‹ Back");
-                let label = if self.history.is_empty() {
-                    Label::new(back_label_text.weak())
-                } else {
-                    Label::new(back_label_text).sense(Sense::click())
-                };
-                if ui.add(label).clicked() {
-                    self.back();
-                }
-                ui.separator();
-                if ui
-                    .add(SelectableLabel::new(
-                        matches!(self.page, Page::Feed(_)),
-                        "Feed",
-                    ))
-                    .clicked()
-                {
-                    self.set_page(Page::Feed(FeedKind::Followed(
-                        self.mainfeed_include_nonroot,
-                    )));
-                }
-                ui.separator();
-                if ui
-                    .add(SelectableLabel::new(
-                        self.page == Page::PeopleList
-                            || self.page == Page::PeopleFollow
-                            || self.page == Page::PeopleMuted
-                            || matches!(self.page, Page::Person(_)),
-                        "People",
-                    ))
-                    .clicked()
-                {
-                    self.set_page(Page::PeopleList);
-                }
-                ui.separator();
-                if ui
-                    .add(SelectableLabel::new(
-                        self.page == Page::YourKeys
-                            || self.page == Page::YourMetadata
-                            || self.page == Page::YourDelegation,
-                        "You",
-                    ))
-                    .clicked()
-                {
-                    self.set_page(Page::YourKeys);
-                }
-                ui.separator();
-                if ui
-                    .add(SelectableLabel::new(
-                        self.page == Page::RelaysActivityMonitor
-                            || self.page == Page::RelaysKnownNetwork,
-                        "Relays",
-                    ))
-                    .clicked()
-                {
-                    self.set_page(Page::RelaysActivityMonitor);
-                }
-                ui.separator();
-                if ui
-                    .add(SelectableLabel::new(self.page == Page::Search, "Search"))
-                    .clicked()
-                {
-                    self.set_page(Page::Search);
-                }
-                ui.separator();
-                if ui
-                    .add(SelectableLabel::new(
-                        self.page == Page::Settings,
-                        "Settings",
-                    ))
-                    .clicked()
-                {
-                    self.set_page(Page::Settings);
-                }
-                ui.separator();
-                if ui
-                    .add(SelectableLabel::new(
-                        self.page == Page::HelpHelp
-                            || self.page == Page::HelpStats
-                            || self.page == Page::HelpAbout,
-                        "Help",
-                    ))
-                    .clicked()
-                {
-                    self.set_page(Page::HelpHelp);
-                }
-                ui.separator();
-            });
-            ui.add_space(4.0);
-        });
-
-        #[cfg(feature = "side-menu")]
-=======
->>>>>>> 6c3071f3
         egui::SidePanel::left("main-naviation-panel")
             .show_separator_line(false)
             .frame(
@@ -917,19 +818,10 @@
             .resizable(resizable)
             .show_separator_line(false)
             .show_animated(ctx, show_status, |ui| {
-<<<<<<< HEAD
                 self.begin_ui(ui);
-                #[cfg(feature = "side-menu")]
-                {
-                    if self.show_post_area && !self.settings.posting_area_at_top {
-                        ui.add_space(7.0);
-                        feed::post::posting_area(self, ctx, frame, ui);
-                    }
-=======
                 if self.show_post_area && !self.settings.posting_area_at_top {
                     ui.add_space(7.0);
                     feed::post::posting_area(self, ctx, frame, ui);
->>>>>>> 6c3071f3
                 }
             });
 
