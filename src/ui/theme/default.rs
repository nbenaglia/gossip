--- conflicted
+++ resolved
@@ -239,19 +239,11 @@
                 },
 
                 // Background colors
-<<<<<<< HEAD
-                window_fill: Color32::from_gray(236),
-                panel_fill: Color32::from_gray(236),
-                faint_bg_color: Color32::from_gray(248),
-                extreme_bg_color: Color32::from_gray(255),
-                code_bg_color: Color32::from_gray(230),
-=======
                 window_fill: Color32::from_gray(236), // pulldown menus and tooltips
                 panel_fill: Color32::from_gray(236),  // panel backgrounds, even-table-rows
                 faint_bg_color: Color32::from_gray(248), // odd-table-rows
                 extreme_bg_color: Color32::from_gray(246), // text input background; scrollbar background
                 code_bg_color: Color32::from_gray(230),    // ???
->>>>>>> 6c3071f3
 
                 // Foreground colors
                 window_stroke: Stroke::new(1.0, Color32::from_black_alpha(40)),
