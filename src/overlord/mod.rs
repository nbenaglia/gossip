mod minion;

use crate::comms::{
    RelayJob, ToMinionMessage, ToMinionPayload, ToMinionPayloadDetail, ToOverlordMessage,
};
use crate::error::{Error, ErrorKind};
use crate::globals::{ZapState, GLOBALS};
<<<<<<< HEAD
=======
use crate::people::Person;
>>>>>>> 8bca4158
use crate::person_relay::PersonRelay;
use crate::relay::Relay;
use crate::tags::{
    add_addr_to_tags, add_event_to_tags, add_pubkey_hex_to_tags, add_pubkey_to_tags,
    add_subject_to_tags_if_missing,
};
use gossip_relay_picker::{Direction, RelayAssignment};
use http::StatusCode;
use minion::Minion;
use nostr_types::{
<<<<<<< HEAD
    EncryptedPrivateKey, EventKind, Id, IdHex, Metadata, MilliSatoshi, NostrBech32, PayRequestData,
    PreEvent, PrivateKey, Profile, PublicKey, RelayUrl, Tag, UncheckedUrl, Unixtime,
=======
    EncryptedPrivateKey, Event, EventKind, Id, IdHex, Metadata, MilliSatoshi, NostrBech32,
    PayRequestData, PreEvent, PrivateKey, Profile, PublicKey, RelayUrl, Tag, UncheckedUrl,
    Unixtime,
>>>>>>> 8bca4158
};
use std::collections::HashMap;
use std::sync::atomic::Ordering;
use std::sync::mpsc;
use std::time::Duration;
use tokio::sync::broadcast::Sender;
use tokio::sync::mpsc::UnboundedReceiver;
use tokio::{select, task};
use zeroize::Zeroize;

type MinionResult = Result<(), Error>;

pub struct Overlord {
    to_minions: Sender<ToMinionMessage>,
    inbox: UnboundedReceiver<ToOverlordMessage>,

    // All the minion tasks running.
    minions: task::JoinSet<Result<(), Error>>,

    // Map from minion task::Id to Url
    minions_task_url: HashMap<task::Id, RelayUrl>,
}

impl Overlord {
    pub fn new(inbox: UnboundedReceiver<ToOverlordMessage>) -> Overlord {
        let to_minions = GLOBALS.to_minions.clone();
        Overlord {
            to_minions,
            inbox,
            minions: task::JoinSet::new(),
            minions_task_url: HashMap::new(),
        }
    }

    pub async fn run(&mut self) {
        if let Err(e) = self.run_inner().await {
            tracing::error!("{}", e);
        }

        tracing::debug!("Overlord signalling UI to shutdown");

        if let Err(e) = GLOBALS.storage.sync() {
            tracing::error!("{}", e);
        } else {
            tracing::info!("LMDB synced.");
        }

        GLOBALS.shutting_down.store(true, Ordering::Relaxed);

        tracing::debug!("Overlord signalling minions to shutdown");

        // Send shutdown message to all minions (and ui)
        // If this fails, it's probably because there are no more listeners
        // so just ignore it and keep shutting down.
        let _ = self.to_minions.send(ToMinionMessage {
            target: "all".to_string(),
            payload: ToMinionPayload {
                job_id: 0,
                detail: ToMinionPayloadDetail::Shutdown,
            },
        });

        tracing::info!("Overlord waiting for minions to all shutdown");

        // Listen on self.minions until it is empty
        while !self.minions.is_empty() {
            select! {
                _ = tokio::time::sleep(Duration::from_secs(10)) => {
                    tracing::info!("Overlord signalling minions to shutdown (again)");
                    // Send the shutdown message again
                    let _ = self.to_minions.send(ToMinionMessage {
                        target: "all".to_string(),
                        payload: ToMinionPayload {
                            job_id: 0,
                            detail: ToMinionPayloadDetail::Shutdown,
                        },
                    });
                },
                task_nextjoined = self.minions.join_next_with_id() => {
                    self.handle_task_nextjoined(task_nextjoined).await;
                }
            }
        }

        tracing::info!("Overlord confirms all minions have shutdown");
    }

    pub async fn run_inner(&mut self) -> Result<(), Error> {
        // Start the fetcher
        crate::fetcher::Fetcher::start()?;

        // Load signer from settings
        GLOBALS.signer.load_from_settings()?;

        // FIXME - if this needs doing, it should be done dynamically as
        //         new people are encountered, not batch-style on startup.
        // Create a person record for every person seen

        // Load delegation tag
        GLOBALS.delegation.load_through_settings()?;

        // Initialize the relay picker
        GLOBALS.relay_picker.init().await?;

        // Pick Relays and start Minions
        if !GLOBALS.settings.read().offline {
            self.pick_relays().await;
        }

        // Separately subscribe to RelayList discovery for everyone we follow
        let discover_relay_urls: Vec<RelayUrl> = GLOBALS
            .storage
            .filter_relays(|r| r.has_usage_bits(Relay::DISCOVER))?
            .iter()
            .map(|dbrelay| dbrelay.url.clone())
            .collect();
        let followed = GLOBALS.people.get_followed_pubkeys();
        for relay_url in discover_relay_urls.iter() {
            self.engage_minion(
                relay_url.to_owned(),
                vec![RelayJob {
                    reason: "discovery",
                    payload: ToMinionPayload {
                        job_id: rand::random::<u64>(),
                        detail: ToMinionPayloadDetail::SubscribeDiscover(followed.clone()),
                    },
                    persistent: true,
                }],
            )
            .await?;
        }

        // Separately subscribe to our config on our write relays
        let write_relay_urls: Vec<RelayUrl> = GLOBALS
            .storage
            .filter_relays(|r| r.has_usage_bits(Relay::WRITE))?
            .iter()
            .map(|dbrelay| dbrelay.url.clone())
            .collect();
        for relay_url in write_relay_urls.iter() {
            self.engage_minion(
                relay_url.to_owned(),
                vec![RelayJob {
                    reason: "config",
                    payload: ToMinionPayload {
                        job_id: rand::random::<u64>(),
                        detail: ToMinionPayloadDetail::SubscribeConfig,
                    },
                    persistent: true,
                }],
            )
            .await?;
        }

        // Separately subscribe to our mentions on our read relays
        // NOTE: we also do this on all dynamically connected relays since NIP-65 is
        //       not in widespread usage.
        let read_relay_urls: Vec<RelayUrl> = GLOBALS
            .storage
            .filter_relays(|r| r.has_usage_bits(Relay::READ))?
            .iter()
            .map(|dbrelay| dbrelay.url.clone())
            .collect();
        for relay_url in read_relay_urls.iter() {
            self.engage_minion(
                relay_url.to_owned(),
                vec![RelayJob {
                    reason: "mentions",
                    payload: ToMinionPayload {
                        job_id: rand::random::<u64>(),
                        detail: ToMinionPayloadDetail::SubscribeMentions,
                    },
                    persistent: true,
                }],
            )
            .await?;
        }

        'mainloop: loop {
            match self.loop_handler().await {
                Ok(keepgoing) => {
                    if !keepgoing {
                        break 'mainloop;
                    }
                }
                Err(e) => {
                    // Log them and keep looping
                    tracing::error!("{}", e);
                }
            }
        }

        Ok(())
    }

    async fn pick_relays(&mut self) {
        loop {
            match GLOBALS.relay_picker.pick().await {
                Err(failure) => {
                    tracing::debug!("Done picking relays: {}", failure);
                    break;
                }
                Ok(relay_url) => {
                    if let Some(ra) = GLOBALS.relay_picker.get_relay_assignment(&relay_url) {
                        tracing::debug!(
                            "Picked {} covering {} pubkeys",
                            &relay_url,
                            ra.pubkeys.len()
                        );
                        // Apply the relay assignment
                        if let Err(e) = self.apply_relay_assignment(ra.to_owned()).await {
                            tracing::error!("{}", e);
                            // On failure, return it
                            GLOBALS.relay_picker.relay_disconnected(&relay_url, 120);
                        }
                    } else {
                        tracing::warn!("Relay Picker just picked {} but it is already no longer part of it's relay assignments!", &relay_url);
                    }
                }
            }
        }
    }

    async fn apply_relay_assignment(&mut self, assignment: RelayAssignment) -> Result<(), Error> {
        // Subscribe to the general feed
        self.engage_minion(
            assignment.relay_url.clone(),
            vec![
                RelayJob {
                    reason: "follow",
                    payload: ToMinionPayload {
                        job_id: rand::random::<u64>(),
                        detail: ToMinionPayloadDetail::SubscribeGeneralFeed(
                            assignment.pubkeys.clone(),
                        ),
                    },
                    persistent: false,
                },
                RelayJob {
                    // Until NIP-65 is in widespread use, we should listen for mentions
                    // of us on all these relays too
                    reason: "mentions",
                    payload: ToMinionPayload {
                        job_id: rand::random::<u64>(),
                        detail: ToMinionPayloadDetail::SubscribeMentions,
                    },
                    persistent: false,
                },
            ],
        )
        .await?;

        Ok(())
    }

    async fn engage_minion(&mut self, url: RelayUrl, mut jobs: Vec<RelayJob>) -> Result<(), Error> {
        // Do not connect if we are offline
        if GLOBALS.settings.read().offline {
            return Ok(());
        }

        if let Some(mut refmut) = GLOBALS.connected_relays.get_mut(&url) {
            // We are already connected. Send it the jobs
            for job in jobs.drain(..) {
                let _ = self.to_minions.send(ToMinionMessage {
                    target: url.0.clone(),
                    payload: job.payload.clone(),
                });

                // And record
                refmut.value_mut().push(job);
            }
        } else {
            // Start up the minion
            let mut minion = Minion::new(url.clone()).await?;
            let payloads = jobs.iter().map(|job| job.payload.clone()).collect();
            let abort_handle = self
                .minions
                .spawn(async move { minion.handle(payloads).await });
            let id = abort_handle.id();
            self.minions_task_url.insert(id, url.clone());

            // And record it
            GLOBALS.connected_relays.insert(url, jobs);
        }
        Ok(())
    }

    #[allow(unused_assignments)]
    async fn loop_handler(&mut self) -> Result<bool, Error> {
        let mut keepgoing: bool = true;

        tracing::trace!("overlord looping");

        if self.minions.is_empty() {
            // Just listen on inbox
            let message = self.inbox.recv().await;
            let message = match message {
                Some(bm) => bm,
                None => {
                    // All senders dropped, or one of them closed.
                    return Ok(false);
                }
            };
            keepgoing = self.handle_message(message).await?;
        } else {
            // Listen on inbox, and dying minions
            select! {
                message = self.inbox.recv() => {
                    let message = match message {
                        Some(bm) => bm,
                        None => {
                            // All senders dropped, or one of them closed.
                            return Ok(false);
                        }
                    };
                    keepgoing = self.handle_message(message).await?;
                },
                task_nextjoined = self.minions.join_next_with_id() => {
                    self.handle_task_nextjoined(task_nextjoined).await;
                }
            }
        }

        Ok(keepgoing)
    }

    async fn handle_task_nextjoined(
        &mut self,
        task_nextjoined: Option<Result<(task::Id, MinionResult), task::JoinError>>,
    ) {
        if task_nextjoined.is_none() {
            return; // rare but possible
        }

        let join_result = task_nextjoined.unwrap();
        let id = match join_result {
            Err(ref join_error) => join_error.id(),
            Ok((id, _)) => id,
        };
        let url = match self.minions_task_url.get(&id).cloned() {
            Some(url) => url,
            None => return, // unknown minion!
        };

        // Remove from our hashmap
        self.minions_task_url.remove(&id);

        // Set to not connected
        let relayjobs = GLOBALS.connected_relays.remove(&url).map(|(_, v)| v);

        let mut exclusion: u64 = 0;

        match join_result {
            Err(join_error) => {
                tracing::error!("Minion {} completed with join error: {}", &url, join_error);
                Self::bump_failure_count(&url);
                exclusion = 60;
            }
            Ok((_id, result)) => match result {
                Ok(_) => {
                    tracing::debug!("Minion {} completed", &url);
                    // no exclusion
                }
                Err(e) => {
                    Self::bump_failure_count(&url);
                    tracing::error!("Minion {} completed with error: {}", &url, e);
                    exclusion = 60;
                    if let ErrorKind::RelayRejectedUs = e.kind {
                        exclusion = 60 * 60 * 24 * 365; // don't connect again, practically
                    } else if let ErrorKind::Websocket(wserror) = e.kind {
                        if let tungstenite::error::Error::Http(response) = wserror {
                            exclusion = match response.status() {
                                StatusCode::MOVED_PERMANENTLY => 60 * 60 * 24,
                                StatusCode::PERMANENT_REDIRECT => 60 * 60 * 24,
                                StatusCode::UNAUTHORIZED => 60 * 60 * 24,
                                StatusCode::PAYMENT_REQUIRED => 60 * 60 * 24,
                                StatusCode::FORBIDDEN => 60 * 60 * 24,
                                StatusCode::NOT_FOUND => 60 * 60 * 24,
                                StatusCode::PROXY_AUTHENTICATION_REQUIRED => 60 * 60 * 24,
                                StatusCode::UNAVAILABLE_FOR_LEGAL_REASONS => 60 * 60 * 24,
                                StatusCode::NOT_IMPLEMENTED => 60 * 60 * 24,
                                StatusCode::BAD_GATEWAY => 60 * 60 * 24,
                                s if s.as_u16() >= 400 => 90,
                                _ => 60,
                            };
                        } else if let tungstenite::error::Error::ConnectionClosed = wserror {
                            tracing::debug!("Minion {} completed", &url);
                            exclusion = 0; // was not actually an error
                        } else if let tungstenite::error::Error::Protocol(protocol_error) = wserror
                        {
                            exclusion = match protocol_error {
                                tungstenite::error::ProtocolError::ResetWithoutClosingHandshake => {
                                    30
                                }
                                _ => 120,
                            }
                        }
                    }
                }
            },
        };

        // Let the relay picker know it disconnected
        GLOBALS
            .relay_picker
            .relay_disconnected(&url, exclusion as i64);

        // We might need to act upon this minion exiting
        if !GLOBALS.shutting_down.load(Ordering::Relaxed) {
            self.recover_from_minion_exit(url, relayjobs, exclusion)
                .await;
        }
    }

    async fn recover_from_minion_exit(
        &mut self,
        url: RelayUrl,
        jobs: Option<Vec<RelayJob>>,
        exclusion: u64,
    ) {
        // For people we are following, pick relays
        if let Err(e) = GLOBALS.relay_picker.refresh_person_relay_scores().await {
            tracing::error!("Error: {}", e);
        }
        self.pick_relays().await;

        if let Some(mut jobs) = jobs {
            // If we have any persistent jobs, restart after a delaythe relay
            let persistent_jobs: Vec<RelayJob> =
                jobs.drain(..).filter(|job| job.persistent).collect();

            if !persistent_jobs.is_empty() {
                // Do it after a delay
                std::mem::drop(tokio::spawn(async move {
                    // Delay for exclusion first
                    tracing::info!(
                        "Minion {} will restart in {} seconds to continue persistent jobs",
                        &url,
                        exclusion
                    );
                    tokio::time::sleep(Duration::new(exclusion, 0)).await;
                    let _ = GLOBALS
                        .to_overlord
                        .send(ToOverlordMessage::ReengageMinion(url, persistent_jobs));
                }));
            }
        }
    }

    fn bump_failure_count(url: &RelayUrl) {
        if let Ok(Some(mut dbrelay)) = GLOBALS.storage.read_relay(url) {
            dbrelay.failure_count += 1;
<<<<<<< HEAD
            let _ = GLOBALS.storage.write_relay(&dbrelay);
=======
            let _ = GLOBALS.storage.write_relay(&dbrelay, None);
>>>>>>> 8bca4158
        }
    }

    async fn handle_message(&mut self, message: ToOverlordMessage) -> Result<bool, Error> {
        match message {
            ToOverlordMessage::AddRelay(relay_str) => {
<<<<<<< HEAD
                let dbrelay = Relay::new(relay_str.clone());
                GLOBALS.storage.write_relay(&dbrelay)?;
            }
            ToOverlordMessage::ClearAllUsageOnRelay(relay_url) => {
                if let Some(mut dbrelay) = GLOBALS.storage.read_relay(&relay_url)? {
                    // TODO: replace with dedicated method to clear all bits
                    dbrelay.clear_usage_bits(
                        Relay::ADVERTISE | Relay::DISCOVER | Relay::INBOX |
                        Relay::OUTBOX | Relay::READ | Relay::WRITE );
                } else {
                    tracing::error!("CODE OVERSIGHT - Attempt to clear relay usage bit for a relay not in memory. It will not be saved.");
                }
=======
                let dbrelay = Relay::new(relay_str);
                GLOBALS.storage.write_relay(&dbrelay, None)?;
>>>>>>> 8bca4158
            }
            ToOverlordMessage::AdjustRelayUsageBit(relay_url, bit, value) => {
                if let Some(mut dbrelay) = GLOBALS.storage.read_relay(&relay_url)? {
                    dbrelay.adjust_usage_bit(bit, value);
<<<<<<< HEAD
                    GLOBALS.storage.write_relay(&dbrelay)?;
=======
                    GLOBALS.storage.write_relay(&dbrelay, None)?;
>>>>>>> 8bca4158
                } else {
                    tracing::error!("CODE OVERSIGHT - We are adjusting a relay usage bit for a relay not in memory, how did that happen? It will not be saved.");
                }
            }
            ToOverlordMessage::AdvertiseRelayList => {
                self.advertise_relay_list().await?;
            }
            ToOverlordMessage::ChangePassphrase(mut old, mut new) => {
                GLOBALS.signer.change_passphrase(&old, &new)?;
                old.zeroize();
                new.zeroize();
            }
            ToOverlordMessage::ClearFollowing => {
                self.clear_following().await?;
            }
            ToOverlordMessage::DelegationReset => {
                Self::delegation_reset().await?;
            }
            ToOverlordMessage::DeletePost(id) => {
                self.delete(id).await?;
            }
            ToOverlordMessage::DeletePriv => {
                GLOBALS.signer.delete_identity();
                Self::delegation_reset().await?;
                GLOBALS
                    .status_queue
                    .write()
                    .write("Identity deleted.".to_string());
            }
            ToOverlordMessage::DeletePub => {
                GLOBALS.signer.clear_public_key();
                Self::delegation_reset().await?;
                GLOBALS.signer.save_through_settings().await?;
            }
            ToOverlordMessage::DropRelay(relay_url) => {
                let _ = self.to_minions.send(ToMinionMessage {
                    target: relay_url.0,
                    payload: ToMinionPayload {
                        job_id: 0,
                        detail: ToMinionPayloadDetail::Shutdown,
                    },
                });
            }
            ToOverlordMessage::FetchEvent(id, relay_urls) => {
                // We presume the caller already checked GLOBALS.storage.read_event() and it was not there
                for url in relay_urls.iter() {
                    self.engage_minion(
                        url.to_owned(),
                        vec![RelayJob {
                            reason: "fetch-event",
                            payload: ToMinionPayload {
                                job_id: rand::random::<u64>(),
                                detail: ToMinionPayloadDetail::FetchEvent(id.into()),
                            },
                            persistent: false,
                        }],
                    )
                    .await?;
                }
            }
            ToOverlordMessage::FollowPubkeyAndRelay(pubkeystr, relay) => {
                self.follow_pubkey_and_relay(pubkeystr, relay).await?;
            }
            ToOverlordMessage::FollowNip05(nip05) => {
                std::mem::drop(tokio::spawn(async move {
                    if let Err(e) = crate::nip05::get_and_follow_nip05(nip05).await {
                        tracing::error!("{}", e);
                    }
                }));
            }
            ToOverlordMessage::FollowNprofile(nprofile) => {
                match Profile::try_from_bech32_string(&nprofile, true) {
                    Ok(np) => self.follow_nprofile(np).await?,
                    Err(e) => GLOBALS.status_queue.write().write(format!("{}", e)),
                }
            }
            ToOverlordMessage::GeneratePrivateKey(mut password) => {
                GLOBALS.signer.generate_private_key(&password)?;
                password.zeroize();
                GLOBALS.signer.save_through_settings().await?;
            }
            ToOverlordMessage::HideOrShowRelay(relay_url, hidden) => {
                if let Some(mut relay) = GLOBALS.storage.read_relay(&relay_url)? {
                    relay.hidden = hidden;
<<<<<<< HEAD
                    GLOBALS.storage.write_relay(&relay)?;
=======
                    GLOBALS.storage.write_relay(&relay, None)?;
>>>>>>> 8bca4158
                }
            }
            ToOverlordMessage::ImportPriv(mut import_priv, mut password) => {
                if import_priv.starts_with("ncryptsec") {
                    let epk = EncryptedPrivateKey(import_priv);
                    GLOBALS.signer.set_encrypted_private_key(epk);
                    GLOBALS.signer.unlock_encrypted_private_key(&password)?;
                    password.zeroize();
                    GLOBALS.signer.save_through_settings().await?;
                } else {
                    let maybe_pk1 = PrivateKey::try_from_bech32_string(&import_priv);
                    let maybe_pk2 = PrivateKey::try_from_hex_string(&import_priv);
                    import_priv.zeroize();
                    if maybe_pk1.is_err() && maybe_pk2.is_err() {
                        password.zeroize();
                        GLOBALS
                            .status_queue
                            .write()
                            .write("Private key not recognized.".to_owned());
                    } else {
                        let privkey = maybe_pk1.unwrap_or_else(|_| maybe_pk2.unwrap());
                        GLOBALS.signer.set_private_key(privkey, &password)?;
                        password.zeroize();
                        GLOBALS.signer.save_through_settings().await?;
                    }
                }
            }
            ToOverlordMessage::ImportPub(pubstr) => {
                let maybe_pk1 = PublicKey::try_from_bech32_string(&pubstr, true);
                let maybe_pk2 = PublicKey::try_from_hex_string(&pubstr, true);
                if maybe_pk1.is_err() && maybe_pk2.is_err() {
                    GLOBALS
                        .status_queue
                        .write()
                        .write("Public key not recognized.".to_owned());
                } else {
                    let pubkey = maybe_pk1.unwrap_or_else(|_| maybe_pk2.unwrap());
                    GLOBALS.signer.set_public_key(pubkey);
                    GLOBALS.signer.save_through_settings().await?;
                }
            }
            ToOverlordMessage::Like(id, pubkey) => {
                self.post_like(id, pubkey).await?;
            }
            ToOverlordMessage::MinionIsReady => {
                // currently ignored
            }
            ToOverlordMessage::MinionJobComplete(url, job_id) => {
                // Complete the job if not persistent
                if job_id != 0 {
                    if let Some(mut refmut) = GLOBALS.connected_relays.get_mut(&url) {
                        refmut
                            .value_mut()
                            .retain(|job| job.payload.job_id != job_id || job.persistent);

                        // If only one 'augments' job remains, disconnect the relay
                        if refmut.value().len() == 1 && refmut.value()[0].reason == "augments" {
                            let _ = self.to_minions.send(ToMinionMessage {
                                target: url.0,
                                payload: ToMinionPayload {
                                    job_id: 0,
                                    detail: ToMinionPayloadDetail::Shutdown,
                                },
                            });
                        }
                    }
                }
            }
            ToOverlordMessage::MinionJobUpdated(url, old_job_id, new_job_id) => {
                if old_job_id != 0 && new_job_id != 0 {
                    if let Some(mut refmut) = GLOBALS.connected_relays.get_mut(&url) {
                        refmut.value_mut().retain_mut(|job| {
                            if job.payload.job_id == new_job_id {
                                false // remove the new job
                            } else if job.payload.job_id == old_job_id {
                                job.payload.job_id = new_job_id;
                                true // keep the old job, with modified job id
                            } else {
                                true // keep the rest
                            }
                        })
                    }
                }
            }
            ToOverlordMessage::PickRelays => {
                // When manually doing this, we refresh person_relay scores first which
                // often change if the user just added follows.
                GLOBALS.relay_picker.refresh_person_relay_scores().await?;

                // Then pick
                self.pick_relays().await;
            }
            ToOverlordMessage::PruneDatabase => {
                GLOBALS
                    .status_queue
                    .write()
                    .write("Pruning database, please be patient..".to_owned());

                let now = Unixtime::now().unwrap();
<<<<<<< HEAD
                let then = now - Duration::new(60 * 60 * 24 * 180, 0); // 180 days
=======
                let then = now
                    - Duration::new(GLOBALS.settings.read().prune_period_days * 60 * 60 * 24, 0);
>>>>>>> 8bca4158
                let count = GLOBALS.storage.prune(then)?;

                GLOBALS.status_queue.write().write(format!(
                    "Database has been pruned. {} events removed.",
                    count
                ));
            }
            ToOverlordMessage::Post(content, tags, reply_to) => {
                self.post(content, tags, reply_to).await?;
            }
            ToOverlordMessage::PullFollow => {
                self.pull_following().await?;
            }
            ToOverlordMessage::PushFollow => {
                self.push_following().await?;
            }
            ToOverlordMessage::PushMetadata(metadata) => {
                self.push_metadata(metadata).await?;
            }
            ToOverlordMessage::RankRelay(relay_url, rank) => {
                if let Some(mut dbrelay) = GLOBALS.storage.read_relay(&relay_url)? {
                    dbrelay.rank = rank as u64;
<<<<<<< HEAD
                    GLOBALS.storage.write_relay(&dbrelay)?;
=======
                    GLOBALS.storage.write_relay(&dbrelay, None)?;
>>>>>>> 8bca4158
                }
            }
            ToOverlordMessage::ReengageMinion(url, persistent_jobs) => {
                self.engage_minion(url, persistent_jobs).await?;
            }
            ToOverlordMessage::RefreshFollowedMetadata => {
                self.refresh_followed_metadata().await?;
            }
            ToOverlordMessage::Repost(id) => {
                self.repost(id).await?;
            }
            ToOverlordMessage::SaveSettings => {
                let settings = GLOBALS.settings.read().clone();
<<<<<<< HEAD
                GLOBALS.storage.write_settings(&settings)?;
=======
                GLOBALS.storage.write_settings(&settings, None)?;
>>>>>>> 8bca4158
                tracing::debug!("Settings saved.");
            }
            ToOverlordMessage::Search(text) => {
                Overlord::search(text).await?;
            }
            ToOverlordMessage::SetActivePerson(pubkey) => {
                GLOBALS.people.set_active_person(pubkey).await?;
            }
            ToOverlordMessage::SetThreadFeed(id, referenced_by, relays, author) => {
                self.set_thread_feed(id, referenced_by, relays, author)
                    .await?;
            }
            ToOverlordMessage::Shutdown => {
                tracing::info!("Overlord shutting down");
                return Ok(false);
            }
            ToOverlordMessage::UnlockKey(mut password) => {
                if let Err(e) = GLOBALS.signer.unlock_encrypted_private_key(&password) {
                    tracing::error!("{}", e);
                    GLOBALS
                        .status_queue
                        .write()
                        .write("Could not decrypt key with that password.".to_owned());
                };
                password.zeroize();

                // Update public key from private key
                let public_key = GLOBALS.signer.public_key().unwrap();
                GLOBALS.settings.write().public_key = Some(public_key);
                let settings = GLOBALS.settings.read().clone();
<<<<<<< HEAD
                GLOBALS.storage.write_settings(&settings)?;
=======
                GLOBALS.storage.write_settings(&settings, None)?;
>>>>>>> 8bca4158
            }
            ToOverlordMessage::UpdateFollowing(merge) => {
                self.update_following(merge).await?;
            }
            ToOverlordMessage::UpdateMetadata(pubkey) => {
                let best_relays = GLOBALS.storage.get_best_relays(pubkey, Direction::Write)?;
                let num_relays_per_person = GLOBALS.settings.read().num_relays_per_person;

                // we do 1 more than num_relays_per_person, which is really for main posts,
                // since metadata is more important and I didn't want to bother with
                // another setting.
                for (relay_url, _score) in
                    best_relays.iter().take(num_relays_per_person as usize + 1)
                {
                    self.engage_minion(
                        relay_url.to_owned(),
                        vec![RelayJob {
                            reason: "tmp-metadata",
                            payload: ToMinionPayload {
                                job_id: rand::random::<u64>(),
                                detail: ToMinionPayloadDetail::TempSubscribeMetadata(vec![pubkey]),
                            },
                            persistent: false,
                        }],
                    )
                    .await?;
                }

                // Mark in globals that we want to recheck their nip-05 when that metadata
                // comes in
                GLOBALS.people.recheck_nip05_on_update_metadata(&pubkey);
            }
            ToOverlordMessage::UpdateMetadataInBulk(mut pubkeys) => {
                let num_relays_per_person = GLOBALS.settings.read().num_relays_per_person;
                let mut map: HashMap<RelayUrl, Vec<PublicKey>> = HashMap::new();
                for pubkey in pubkeys.drain(..) {
                    let best_relays = GLOBALS.storage.get_best_relays(pubkey, Direction::Write)?;
                    for (relay_url, _score) in
                        best_relays.iter().take(num_relays_per_person as usize + 1)
                    {
                        map.entry(relay_url.to_owned())
                            .and_modify(|entry| entry.push(pubkey))
                            .or_insert_with(|| vec![pubkey]);
                    }
                }
                for (relay_url, pubkeys) in map.drain() {
                    self.engage_minion(
                        relay_url.clone(),
                        vec![RelayJob {
                            reason: "tmp-metadata",
                            payload: ToMinionPayload {
                                job_id: rand::random::<u64>(),
                                detail: ToMinionPayloadDetail::TempSubscribeMetadata(pubkeys),
                            },
                            persistent: false,
                        }],
                    )
                    .await?;
                }
            }
            ToOverlordMessage::VisibleNotesChanged(visible) => {
                let visible: Vec<IdHex> = visible.iter().map(|i| (*i).into()).collect();

                let mut relay_urls: Vec<RelayUrl> = GLOBALS
                    .connected_relays
                    .iter()
                    .filter_map(|r| {
                        for job in r.value() {
                            if job.reason == "follow"
                                || job.reason == "mentions"
                                || job.reason == "fetch-event"
                                || job.reason == "read-thread"
                            {
                                return Some(r.key().clone());
                            }
                        }
                        None
                    })
                    .collect();

                // Resubscribe to augments on all relays that have
                // any feed-event subscriptions (see filter above)
                for url in relay_urls.drain(..) {
                    self.engage_minion(
                        url,
                        vec![RelayJob {
                            reason: "augments",
                            payload: ToMinionPayload {
                                job_id: rand::random::<u64>(),
                                detail: ToMinionPayloadDetail::SubscribeAugments(visible.clone()),
                            },
                            persistent: false,
                        }],
                    )
                    .await?;
                }
            }
            ToOverlordMessage::ZapStart(id, pubkey, lnurl) => {
                self.zap_start(id, pubkey, lnurl).await?;
            }
            ToOverlordMessage::Zap(id, pubkey, msats, comment) => {
                self.zap(id, pubkey, msats, comment).await?;
            }
        }

        Ok(true)
    }

    async fn follow_pubkey_and_relay(
        &mut self,
        pubkeystr: String,
        relay: RelayUrl,
    ) -> Result<(), Error> {
        let pubkey = match PublicKey::try_from_bech32_string(&pubkeystr, true) {
            Ok(pk) => pk,
            Err(_) => PublicKey::try_from_hex_string(&pubkeystr, true)?,
        };
        GLOBALS.people.follow(&pubkey, true)?;

        tracing::debug!("Followed {}", &pubkey.as_hex_string());

        // Save relay
        let db_relay = Relay::new(relay.clone());
<<<<<<< HEAD
        GLOBALS.storage.write_relay(&db_relay)?;
=======
        GLOBALS.storage.write_relay(&db_relay, None)?;
>>>>>>> 8bca4158

        let now = Unixtime::now().unwrap().0 as u64;

        // Save person_relay
        let mut pr = match GLOBALS.storage.read_person_relay(pubkey, &relay)? {
            Some(pr) => pr,
            None => PersonRelay::new(pubkey, relay.clone()),
        };
        pr.last_suggested_kind3 = Some(now);
        pr.manually_paired_read = true;
        pr.manually_paired_write = true;
<<<<<<< HEAD
        GLOBALS.storage.write_person_relay(&pr)?;
=======
        GLOBALS.storage.write_person_relay(&pr, None)?;
>>>>>>> 8bca4158

        // async_follow added them to the relay tracker.
        // Pick relays to start tracking them now
        self.pick_relays().await;

        tracing::info!("Setup 1 relay for {}", &pubkey.as_hex_string());

        Ok(())
    }

    async fn post(
        &mut self,
        content: String,
        mut tags: Vec<Tag>,
        reply_to: Option<Id>,
    ) -> Result<(), Error> {
        // We will fill this just before we create the event
        let mut tagged_pubkeys: Vec<PublicKey>;

        let event = {
            let public_key = match GLOBALS.signer.public_key() {
                Some(pk) => pk,
                None => {
                    tracing::warn!("No public key! Not posting");
                    return Ok(());
                }
            };

            if GLOBALS.settings.read().set_client_tag {
                tags.push(Tag::Other {
                    tag: "client".to_owned(),
                    data: vec!["gossip".to_owned()],
                });
            }

            // Add Tags based on references in the content
            //
            // FIXME - this function takes a 'tags' variable. We may want to let
            // the user determine which tags to keep and which to delete, so we
            // should probably move this processing into the post editor instead.
            // For now, I'm just trying to remove the old #[0] type substitutions
            // and use the new NostrBech32 parsing.
            for bech32 in NostrBech32::find_all_in_string(&content).iter() {
                match bech32 {
                    NostrBech32::EventAddr(ea) => {
                        add_addr_to_tags(
                            &mut tags,
                            ea.kind,
                            ea.author.into(),
                            ea.d.clone(),
                            ea.relays.get(0).cloned(),
                        )
                        .await;
                    }
                    NostrBech32::EventPointer(ep) => {
                        // NIP-10: "Those marked with "mention" denote a quoted or reposted event id."
                        add_event_to_tags(&mut tags, ep.id, "mention").await;
                    }
                    NostrBech32::Id(id) => {
                        // NIP-10: "Those marked with "mention" denote a quoted or reposted event id."
                        add_event_to_tags(&mut tags, *id, "mention").await;
                    }
                    NostrBech32::Profile(prof) => {
                        add_pubkey_to_tags(&mut tags, &prof.pubkey).await;
                    }
                    NostrBech32::Pubkey(pk) => {
                        add_pubkey_to_tags(&mut tags, pk).await;
                    }
                    NostrBech32::Relay(_) => {
                        // we don't need to add this to tags I don't think.
                    }
                }
            }

            // Standardize nostr links (prepend 'nostr:' where missing)
            // (This was a bad idea to do this late in the process, it breaks links that contain
            //  nostr urls)
            // content = NostrUrl::urlize(&content);

            // Find and tag all hashtags
            for capture in GLOBALS.hashtag_regex.captures_iter(&content) {
                tags.push(Tag::Hashtag {
                    hashtag: capture[1][1..].to_string(),
                    trailing: Vec::new(),
                });
            }

            if let Some(parent_id) = reply_to {
                // Get the event we are replying to
                let parent = match GLOBALS.storage.read_event(parent_id)? {
                    Some(e) => e,
                    None => return Err("Cannot find event we are replying to.".into()),
                };

                // Add a 'p' tag for the author we are replying to (except if it is our own key)
                if parent.pubkey != public_key {
                    add_pubkey_to_tags(&mut tags, &parent.pubkey).await;
                }

                // Add all the 'p' tags from the note we are replying to (except our own)
                // FIXME: Should we avoid taging people who are muted?
                for tag in &parent.tags {
                    if let Tag::Pubkey { pubkey, .. } = tag {
                        if pubkey.as_str() != public_key.as_hex_string() {
                            add_pubkey_hex_to_tags(&mut tags, pubkey).await;
                        }
                    }
                }

                if let Some((root, _maybeurl)) = parent.replies_to_root() {
                    // Add an 'e' tag for the root
                    add_event_to_tags(&mut tags, root, "root").await;

                    // Add an 'e' tag for the note we are replying to
                    add_event_to_tags(&mut tags, parent_id, "reply").await;
                } else {
                    let ancestors = parent.referred_events();
                    if ancestors.is_empty() {
                        // parent is the root
                        add_event_to_tags(&mut tags, parent_id, "root").await;
                    } else {
                        // Add an 'e' tag for the note we are replying to
                        // (and we don't know about the root, the parent is malformed).
                        add_event_to_tags(&mut tags, parent_id, "reply").await;
                    }
                }

                // Possibly propagate a subject tag
                for tag in &parent.tags {
                    if let Tag::Subject { subject, .. } = tag {
                        let mut subject = subject.to_owned();
                        if !subject.starts_with("Re: ") {
                            subject = format!("Re: {}", subject);
                        }
                        subject = subject.chars().take(80).collect();
                        add_subject_to_tags_if_missing(&mut tags, subject);
                    }
                }
            }

            // Copy the tagged pubkeys for determine which relays to send to
            tagged_pubkeys = tags
                .iter()
                .filter_map(|t| {
                    if let Tag::Pubkey { pubkey, .. } = t {
                        match PublicKey::try_from_hex_string(pubkey, true) {
                            Ok(pk) => Some(pk),
                            _ => None,
                        }
                    } else {
                        None
                    }
                })
                .collect();

            let pre_event = PreEvent {
                pubkey: public_key,
                created_at: Unixtime::now().unwrap(),
                kind: EventKind::TextNote,
                tags,
                content,
                ots: None,
            };

            let powint = GLOBALS.settings.read().pow;
            let pow = if powint > 0 { Some(powint) } else { None };
            let (work_sender, work_receiver) = mpsc::channel();

            std::thread::spawn(move || {
                work_logger(work_receiver, powint);
            });

            GLOBALS
                .signer
                .sign_preevent(pre_event, pow, Some(work_sender))?
        };

        // Process this event locally
        crate::process::process_new_event(&event, None, None).await?;

        // Determine which relays to post this to
        let mut relay_urls: Vec<RelayUrl> = Vec::new();
        {
            // Get 'read' relays for everybody tagged in the event.
            // Currently we take the 2 best read relays per person
            for pubkey in tagged_pubkeys.drain(..) {
                let best_relays: Vec<RelayUrl> = GLOBALS
                    .storage
                    .get_best_relays(pubkey, Direction::Read)?
                    .drain(..)
                    .take(2)
                    .map(|(u, _)| u)
                    .collect();
                relay_urls.extend(best_relays);
            }

            // Get all of the relays that we write to
            let write_relay_urls: Vec<RelayUrl> = GLOBALS
                .storage
                .filter_relays(|r| r.has_usage_bits(Relay::WRITE))?
                .iter()
                .map(|dbrelay| dbrelay.url.clone())
                .collect();
            relay_urls.extend(write_relay_urls);

            relay_urls.sort();
            relay_urls.dedup();
        }

        for url in relay_urls {
            // Send it the event to post
            tracing::debug!("Asking {} to post", &url);

            self.engage_minion(
                url.clone(),
                vec![RelayJob {
                    reason: "posting",
                    payload: ToMinionPayload {
                        job_id: rand::random::<u64>(),
                        detail: ToMinionPayloadDetail::PostEvent(Box::new(event.clone())),
                    },
                    persistent: false,
                }],
            )
            .await?;
        }

        Ok(())
    }

    async fn advertise_relay_list(&mut self) -> Result<(), Error> {
        let public_key = match GLOBALS.signer.public_key() {
            Some(pk) => pk,
            None => {
                tracing::warn!("No public key! Not posting");
                return Ok(());
            }
        };

        let inbox_or_outbox_relays: Vec<Relay> = GLOBALS
            .storage
            .filter_relays(|r| r.has_usage_bits(Relay::INBOX) || r.has_usage_bits(Relay::OUTBOX))?;
        let mut tags: Vec<Tag> = Vec::new();
        for relay in inbox_or_outbox_relays.iter() {
            tags.push(Tag::Reference {
                url: relay.url.to_unchecked_url(),
                marker: if relay.has_usage_bits(Relay::INBOX) && relay.has_usage_bits(Relay::OUTBOX)
                {
                    None
                } else if relay.has_usage_bits(Relay::INBOX) {
                    Some("read".to_owned()) // NIP-65 uses the term 'read' instead of 'inbox'
                } else if relay.has_usage_bits(Relay::OUTBOX) {
                    Some("write".to_owned()) // NIP-65 uses the term 'write' instead of 'outbox'
                } else {
                    unreachable!()
                },
                trailing: Vec::new(),
            });
        }

        let pre_event = PreEvent {
            pubkey: public_key,
            created_at: Unixtime::now().unwrap(),
            kind: EventKind::RelayList,
            tags,
            content: "".to_string(),
            ots: None,
        };

        let event = GLOBALS.signer.sign_preevent(pre_event, None, None)?;

        let advertise_to_relay_urls: Vec<RelayUrl> = GLOBALS
            .storage
            .filter_relays(|r| r.has_usage_bits(Relay::ADVERTISE))?
            .iter()
            .map(|dbrelay| dbrelay.url.clone())
            .collect();

        for relay_url in advertise_to_relay_urls {
            // Send it the event to post
            tracing::debug!("Asking {} to post", &relay_url);

            self.engage_minion(
                relay_url.to_owned(),
                vec![RelayJob {
                    reason: "advertising",
                    payload: ToMinionPayload {
                        job_id: rand::random::<u64>(),
                        detail: ToMinionPayloadDetail::PostEvent(Box::new(event.clone())),
                    },
                    persistent: false,
                }],
            )
            .await?;
        }

        Ok(())
    }

    async fn post_like(&mut self, id: Id, pubkey: PublicKey) -> Result<(), Error> {
        let event = {
            let public_key = match GLOBALS.signer.public_key() {
                Some(pk) => pk,
                None => {
                    tracing::warn!("No public key! Not posting");
                    return Ok(());
                }
            };

            let mut tags: Vec<Tag> = vec![
                Tag::Event {
                    id,
                    recommended_relay_url: Relay::recommended_relay_for_reply(id)
                        .await?
                        .map(|rr| rr.to_unchecked_url()),
                    marker: None,
                    trailing: Vec::new(),
                },
                Tag::Pubkey {
                    pubkey: pubkey.into(),
                    recommended_relay_url: None,
                    petname: None,
                    trailing: Vec::new(),
                },
            ];

            if GLOBALS.settings.read().set_client_tag {
                tags.push(Tag::Other {
                    tag: "client".to_owned(),
                    data: vec!["gossip".to_owned()],
                });
            }

            let pre_event = PreEvent {
                pubkey: public_key,
                created_at: Unixtime::now().unwrap(),
                kind: EventKind::Reaction,
                tags,
                content: "+".to_owned(),
                ots: None,
            };

            let powint = GLOBALS.settings.read().pow;
            let pow = if powint > 0 { Some(powint) } else { None };
            let (work_sender, work_receiver) = mpsc::channel();

            std::thread::spawn(move || {
                work_logger(work_receiver, powint);
            });

            GLOBALS
                .signer
                .sign_preevent(pre_event, pow, Some(work_sender))?
        };

        let relays: Vec<Relay> = GLOBALS
            .storage
            .filter_relays(|r| r.has_usage_bits(Relay::WRITE))?;
        // FIXME - post it to relays we have seen it on.

        for relay in relays {
            // Send it the event to post
            tracing::debug!("Asking {} to post", &relay.url);

            self.engage_minion(
                relay.url.clone(),
                vec![RelayJob {
                    reason: "post-like",
                    payload: ToMinionPayload {
                        job_id: rand::random::<u64>(),
                        detail: ToMinionPayloadDetail::PostEvent(Box::new(event.clone())),
                    },
                    persistent: false,
                }],
            )
            .await?;
        }

        // Process the message for ourself
        crate::process::process_new_event(&event, None, None).await?;

        Ok(())
    }

    async fn pull_following(&mut self) -> Result<(), Error> {
        // Pull our list from all of the relays we post to
        let relays: Vec<Relay> = GLOBALS
            .storage
            .filter_relays(|r| r.has_usage_bits(Relay::WRITE))?;

        for relay in relays {
            // Send it the event to pull our followers
            tracing::debug!("Asking {} to pull our followers", &relay.url);

            self.engage_minion(
                relay.url.clone(),
                vec![RelayJob {
                    reason: "pull-contacts",
                    payload: ToMinionPayload {
                        job_id: rand::random::<u64>(),
                        detail: ToMinionPayloadDetail::PullFollowing,
                    },
                    persistent: false,
                }],
            )
            .await?;
        }

        Ok(())
    }

    async fn push_following(&mut self) -> Result<(), Error> {
        let event = GLOBALS.people.generate_contact_list_event().await?;

        // Push to all of the relays we post to
        let relays: Vec<Relay> = GLOBALS
            .storage
            .filter_relays(|r| r.has_usage_bits(Relay::WRITE))?;

        for relay in relays {
            // Send it the event to pull our followers
            tracing::debug!("Pushing ContactList to {}", &relay.url);

            self.engage_minion(
                relay.url.clone(),
                vec![RelayJob {
                    reason: "pushing-contacts",
                    payload: ToMinionPayload {
                        job_id: rand::random::<u64>(),
                        detail: ToMinionPayloadDetail::PostEvent(Box::new(event.clone())),
                    },
                    persistent: false,
                }],
            )
            .await?;
        }

        Ok(())
    }

    async fn clear_following(&mut self) -> Result<(), Error> {
        GLOBALS.people.follow_none()?;
        Ok(())
    }

    async fn push_metadata(&mut self, metadata: Metadata) -> Result<(), Error> {
        let public_key = match GLOBALS.signer.public_key() {
            Some(pk) => pk,
            None => return Err((ErrorKind::NoPrivateKey, file!(), line!()).into()), // not even a public key
        };

        let pre_event = PreEvent {
            pubkey: public_key,
            created_at: Unixtime::now().unwrap(),
            kind: EventKind::Metadata,
            tags: vec![],
            content: serde_json::to_string(&metadata)?,
            ots: None,
        };

        let event = GLOBALS.signer.sign_preevent(pre_event, None, None)?;

        // Push to all of the relays we post to
        let relays: Vec<Relay> = GLOBALS
            .storage
            .filter_relays(|r| r.has_usage_bits(Relay::WRITE))?;

        for relay in relays {
            // Send it the event to pull our followers
            tracing::debug!("Pushing Metadata to {}", &relay.url);

            self.engage_minion(
                relay.url.clone(),
                vec![RelayJob {
                    reason: "write-metadata",
                    payload: ToMinionPayload {
                        job_id: rand::random::<u64>(),
                        detail: ToMinionPayloadDetail::PostEvent(Box::new(event.clone())),
                    },
                    persistent: false,
                }],
            )
            .await?;
        }

        Ok(())
    }

    // This gets it whether we had it or not. Because it might have changed.
    async fn refresh_followed_metadata(&mut self) -> Result<(), Error> {
        let mut pubkeys = GLOBALS.people.get_followed_pubkeys();

        // add own pubkey as well
        if let Some(pubkey) = GLOBALS.signer.public_key() {
            pubkeys.push(pubkey)
        }

        let num_relays_per_person = GLOBALS.settings.read().num_relays_per_person;

        let mut map: HashMap<RelayUrl, Vec<PublicKey>> = HashMap::new();

        // Sort the people into the relays we will find their metadata at
        for pubkey in &pubkeys {
            for relayscore in GLOBALS
                .storage
                .get_best_relays(*pubkey, Direction::Write)?
                .drain(..)
                .take(num_relays_per_person as usize)
            {
                map.entry(relayscore.0)
                    .and_modify(|e| e.push(*pubkey))
                    .or_insert_with(|| vec![*pubkey]);
            }
        }

        for (url, pubkeys) in map.drain() {
            self.engage_minion(
                url.clone(),
                vec![RelayJob {
                    reason: "tmp-metadata",
                    payload: ToMinionPayload {
                        job_id: rand::random::<u64>(),
                        detail: ToMinionPayloadDetail::TempSubscribeMetadata(pubkeys),
                    },
                    persistent: false,
                }],
            )
            .await?;
        }

        Ok(())
    }

    async fn repost(&mut self, id: Id) -> Result<(), Error> {
        let reposted_event = match GLOBALS.storage.read_event(id)? {
            Some(event) => event,
            None => {
                GLOBALS
                    .status_queue
                    .write()
                    .write("Cannot repost - cannot find event.".to_owned());
                return Ok(());
            }
        };

        let mut tags: Vec<Tag> = vec![
            Tag::Event {
                id,
                recommended_relay_url: {
                    let seen_on = GLOBALS.storage.get_event_seen_on_relay(reposted_event.id)?;
                    if seen_on.is_empty() {
                        Relay::recommended_relay_for_reply(id)
                            .await?
                            .map(|rr| rr.to_unchecked_url())
                    } else {
                        seen_on.get(0).map(|(rurl, _)| rurl.to_unchecked_url())
                    }
                },
                marker: None,
                trailing: Vec::new(),
            },
            Tag::Pubkey {
                pubkey: reposted_event.pubkey.into(),
                recommended_relay_url: None,
                petname: None,
                trailing: Vec::new(),
            },
        ];

        let event = {
            let public_key = match GLOBALS.signer.public_key() {
                Some(pk) => pk,
                None => {
                    tracing::warn!("No public key! Not posting");
                    return Ok(());
                }
            };

            if GLOBALS.settings.read().set_client_tag {
                tags.push(Tag::Other {
                    tag: "client".to_owned(),
                    data: vec!["gossip".to_owned()],
                });
            }

            let pre_event = PreEvent {
                pubkey: public_key,
                created_at: Unixtime::now().unwrap(),
                kind: EventKind::Repost,
                tags,
                content: serde_json::to_string(&reposted_event)?,
                ots: None,
            };

            let powint = GLOBALS.settings.read().pow;
            let pow = if powint > 0 { Some(powint) } else { None };
            let (work_sender, work_receiver) = mpsc::channel();

            std::thread::spawn(move || {
                work_logger(work_receiver, powint);
            });

            GLOBALS
                .signer
                .sign_preevent(pre_event, pow, Some(work_sender))?
        };

        // Process this event locally
        crate::process::process_new_event(&event, None, None).await?;

        // Determine which relays to post this to
        let mut relay_urls: Vec<RelayUrl> = Vec::new();
        {
            // Get all of the relays that we write to
            let write_relay_urls: Vec<RelayUrl> = GLOBALS
                .storage
                .filter_relays(|r| r.has_usage_bits(Relay::WRITE))?
                .iter()
                .map(|dbrelay| dbrelay.url.clone())
                .collect();
            relay_urls.extend(write_relay_urls);
            relay_urls.sort();
            relay_urls.dedup();
        }

        for url in relay_urls {
            // Send it the event to post
            tracing::debug!("Asking {} to (re)post", &url);

            self.engage_minion(
                url.clone(),
                vec![RelayJob {
                    reason: "reposting",
                    payload: ToMinionPayload {
                        job_id: rand::random::<u64>(),
                        detail: ToMinionPayloadDetail::PostEvent(Box::new(event.clone())),
                    },
                    persistent: false,
                }],
            )
            .await?;
        }

        Ok(())
    }

    async fn set_thread_feed(
        &mut self,
        id: Id,
        referenced_by: Id,
        mut relays: Vec<RelayUrl>,
        author: Option<PublicKey>,
    ) -> Result<(), Error> {
        // We are responsible for loading all the ancestors and all the replies, and
        // process.rs is responsible for building the relationships.
        // The UI can only show events if they are loaded into memory and the relationships
        // exist in memory.

        // Our task is fourfold:
        //   ancestors from sqlite, replies from sqlite
        //   ancestors from relays, replies from relays,

        // We simplify things by asking for this data from every relay we are
        // connected to, as well as any relays we discover might know.  This is
        // more than strictly necessary, but not too expensive.

        let mut missing_ancestors: Vec<Id> = Vec::new();

        // Include the relays where the referenced_by event was seen
        relays.extend(
            GLOBALS
                .storage
                .get_event_seen_on_relay(referenced_by)?
                .drain(..)
                .map(|(url, _time)| url),
        );
        relays.extend(
            GLOBALS
                .storage
                .get_event_seen_on_relay(id)?
                .drain(..)
                .map(|(url, _time)| url),
        );

        // If we have less than 2 relays, include the write relays of the author
        if relays.len() < 2 {
            if let Some(pk) = author {
                let author_relays: Vec<RelayUrl> = GLOBALS
                    .storage
                    .get_best_relays(pk, Direction::Write)?
                    .drain(..)
                    .map(|pair| pair.0)
                    .collect();
                relays.extend(author_relays);
            }
        }

        // Climb the tree as high as we can, and if there are higher events,
        // we will ask for those in the initial subscription
        let highest_parent_id =
            if let Some(hpid) = GLOBALS.storage.get_highest_local_parent_event_id(id)? {
                hpid
            } else {
                // we don't have the event itself!
                missing_ancestors.push(id);
                id
            };

        // Set the thread feed to the highest parent that we have, or to the event itself
        // even if we don't have it (it might be coming in soon)
        GLOBALS.feed.set_thread_parent(highest_parent_id);

        // Collect missing ancestors and potential relays further up the chain
        if let Some(highest_parent) = GLOBALS.storage.read_event(highest_parent_id)? {
            // Use relays in 'e' tags
            for (id, opturl, _marker) in highest_parent.referred_events() {
                missing_ancestors.push(id);
                if let Some(url) = opturl {
                    relays.push(url);
                }
            }

            // fiatjaf's suggestion from issue #187, use 'p' tag url mentions too, since
            // those people probably wrote the ancestor events so probably on those
            // relays
            for (_pk, opturl, _nick) in highest_parent.people() {
                if let Some(url) = opturl {
                    relays.push(url);
                }
            }
        }

        let missing_ancestors_hex: Vec<IdHex> =
            missing_ancestors.iter().map(|id| (*id).into()).collect();

        // Subscribe on relays
        if relays.is_empty() {
            GLOBALS
                .status_queue
                .write()
                .write("Could not find any relays for that event".to_owned());
            return Ok(());
        } else {
            // Clean up relays
            relays.sort();
            relays.dedup();

            // Cancel current thread subscriptions, if any
            let _ = self.to_minions.send(ToMinionMessage {
                target: "all".to_string(),
                payload: ToMinionPayload {
                    job_id: 0,
                    detail: ToMinionPayloadDetail::UnsubscribeThreadFeed,
                },
            });

            for url in relays.iter() {
                // Subscribe
                self.engage_minion(
                    url.to_owned(),
                    vec![RelayJob {
                        reason: "read-thread",
                        payload: ToMinionPayload {
                            job_id: rand::random::<u64>(),
                            detail: ToMinionPayloadDetail::SubscribeThreadFeed(
                                id.into(),
                                missing_ancestors_hex.clone(),
                            ),
                        },
                        persistent: false,
                    }],
                )
                .await?;
            }
        }

        Ok(())
    }

    async fn follow_nprofile(&mut self, nprofile: Profile) -> Result<(), Error> {
        GLOBALS.people.follow(&nprofile.pubkey, true)?;

        // Set their relays
        for relay in nprofile.relays.iter() {
            if let Ok(relay_url) = RelayUrl::try_from_unchecked_url(relay) {
                // Save relay
                let db_relay = Relay::new(relay_url.clone());
<<<<<<< HEAD
                GLOBALS.storage.write_relay(&db_relay)?;
=======
                GLOBALS.storage.write_relay(&db_relay, None)?;
>>>>>>> 8bca4158

                // Save person_relay
                let mut pr = match GLOBALS
                    .storage
                    .read_person_relay(nprofile.pubkey, &relay_url)?
                {
                    Some(pr) => pr,
                    None => PersonRelay::new(nprofile.pubkey, relay_url.clone()),
                };
                pr.last_suggested_nip05 = Some(Unixtime::now().unwrap().0 as u64);
<<<<<<< HEAD
                GLOBALS.storage.write_person_relay(&pr)?;
=======
                GLOBALS.storage.write_person_relay(&pr, None)?;
>>>>>>> 8bca4158
            }
        }

        GLOBALS
            .status_queue
            .write()
            .write(format!("Followed user at {} relays", nprofile.relays.len()));

        // async_follow added them to the relay tracker.
        // Pick relays to start tracking them now
        self.pick_relays().await;

        Ok(())
    }

    async fn delegation_reset() -> Result<(), Error> {
        if GLOBALS.delegation.reset() {
            // save and statusmsg
            GLOBALS.delegation.save_through_settings().await?;
            GLOBALS
                .status_queue
                .write()
                .write("Delegation tag removed".to_string());
        }
        Ok(())
    }

    async fn delete(&mut self, id: Id) -> Result<(), Error> {
        let tags: Vec<Tag> = vec![Tag::Event {
            id,
            recommended_relay_url: None,
            marker: None,
            trailing: Vec::new(),
        }];

        let event = {
            let public_key = match GLOBALS.signer.public_key() {
                Some(pk) => pk,
                None => {
                    tracing::warn!("No public key! Not posting");
                    return Ok(());
                }
            };

            let pre_event = PreEvent {
                pubkey: public_key,
                created_at: Unixtime::now().unwrap(),
                kind: EventKind::EventDeletion,
                tags,
                content: "".to_owned(), // FIXME, option to supply a delete reason
                ots: None,
            };

            // Should we add a pow? Maybe the relay needs it.
            GLOBALS.signer.sign_preevent(pre_event, None, None)?
        };

        // Process this event locally
        crate::process::process_new_event(&event, None, None).await?;

        // Determine which relays to post this to
        let mut relay_urls: Vec<RelayUrl> = Vec::new();
        {
            // Get all of the relays that we write to
            let write_relay_urls: Vec<RelayUrl> = GLOBALS
                .storage
                .filter_relays(|r| r.has_usage_bits(Relay::WRITE))?
                .iter()
                .map(|dbrelay| dbrelay.url.clone())
                .collect();
            relay_urls.extend(write_relay_urls);
            relay_urls.sort();
            relay_urls.dedup();
        }

        for url in relay_urls {
            // Send it the event to post
            tracing::debug!("Asking {} to delete", &url);

            self.engage_minion(
                url.to_owned(),
                vec![RelayJob {
                    reason: "deleting",
                    payload: ToMinionPayload {
                        job_id: rand::random::<u64>(),
                        detail: ToMinionPayloadDetail::PostEvent(Box::new(event.clone())),
                    },
                    persistent: false,
                }],
            )
            .await?;
        }

        Ok(())
    }

    // This updates the actual following list (based on the follow flag in the person table)
    // from the last ContactList received
    async fn update_following(&mut self, merge: bool) -> Result<(), Error> {
        // Load the latest contact list from the database
        let our_contact_list = {
            let pubkey = match GLOBALS.signer.public_key() {
                Some(pk) => pk,
                None => return Ok(()), // we cannot do anything without an identity setup first
            };

            if let Some(event) = GLOBALS.storage.fetch_contact_list(&pubkey)? {
                event.clone()
            } else {
                return Ok(()); // we have no contact list to update from
            }
        };

        let mut pubkeys: Vec<PublicKey> = Vec::new();

        let now = Unixtime::now().unwrap();

        // 'p' tags represent the author's contacts
        for tag in &our_contact_list.tags {
            if let Tag::Pubkey {
                pubkey,
                recommended_relay_url,
                ..
            } = tag
            {
                if let Ok(pubkey) = PublicKey::try_from_hex_string(pubkey, true) {
                    // Make sure we have that person
                    GLOBALS.people.create_all_if_missing(&[pubkey.to_owned()])?;

                    // Save the pubkey for actual following them (outside of the loop in a batch)
                    pubkeys.push(pubkey.to_owned());

                    // If there is a URL
                    if let Some(url) = recommended_relay_url
                        .as_ref()
                        .and_then(|rru| RelayUrl::try_from_unchecked_url(rru).ok())
                    {
                        // Save relay if missing
<<<<<<< HEAD
                        GLOBALS.storage.write_relay_if_missing(&url)?;
=======
                        GLOBALS.storage.write_relay_if_missing(&url, None)?;
>>>>>>> 8bca4158

                        // create or update person_relay last_suggested_kind3
                        let mut pr = match GLOBALS.storage.read_person_relay(pubkey, &url)? {
                            Some(pr) => pr,
                            None => PersonRelay::new(pubkey, url.clone()),
                        };
                        pr.last_suggested_kind3 = Some(now.0 as u64);
<<<<<<< HEAD
                        GLOBALS.storage.write_person_relay(&pr)?;
=======
                        GLOBALS.storage.write_person_relay(&pr, None)?;
>>>>>>> 8bca4158
                    }
                    // TBD: do something with the petname
                }
            }
        }

        // Follow all those pubkeys, and unfollow everbody else if merge=false
        GLOBALS.people.follow_all(&pubkeys, merge)?;

        // Update last_contact_list_edit
        let last_edit = if merge {
            Unixtime::now().unwrap() // now, since superior to the last event
        } else {
            our_contact_list.created_at
        };
<<<<<<< HEAD
        GLOBALS.storage.write_last_contact_list_edit(last_edit.0)?;
=======
        GLOBALS
            .storage
            .write_last_contact_list_edit(last_edit.0, None)?;
>>>>>>> 8bca4158

        // Pick relays again
        {
            // Refresh person-relay scores
            GLOBALS.relay_picker.refresh_person_relay_scores().await?;

            // Then pick
            self.pick_relays().await;
        }

        Ok(())
    }

    async fn search(mut text: String) -> Result<(), Error> {
        if text.len() < 2 {
            GLOBALS
                .status_queue
                .write()
                .write("You must enter at least 2 characters to search.".to_string());
            return Ok(());
        }
        text = text.to_lowercase();

        let mut people_search_results: Vec<Person> = Vec::new();
        let mut note_search_results: Vec<Event> = Vec::new();

<<<<<<< HEAD
        text = text.to_lowercase();

        // If npub, convert to hex so we can find it in the database
        // (This will only work with full npubs)
        let mut pubkeytext = text.clone();
        if let Ok(pk) = PublicKey::try_from_bech32_string(&text, true) {
            pubkeytext = pk.as_hex_string();
        }

        *GLOBALS.people_search_results.write() = GLOBALS.storage.filter_people(|p| {
            if p.pubkey.as_hex_string().contains(&pubkeytext) {
                return true;
            }

            if let Some(metadata) = &p.metadata {
                if let Ok(s) = serde_json::to_string(&metadata) {
                    if s.to_lowercase().contains(&text) {
                        return true;
                    }
                }
            }

            if let Some(petname) = &p.petname {
                if petname.to_lowercase().contains(&text) {
                    return true;
                }
            }

            false
        })?;

        let note_search_results = GLOBALS.storage.search_events(&text)?;
=======
        // If a nostr: url, strip the 'nostr:' part
        if text.len() >= 6 && &text[0..6] == "nostr:" {
            text = text.split_off(6);
        }

        if let Some(nb32) = NostrBech32::try_from_string(&text) {
            match nb32 {
                NostrBech32::EventAddr(ea) => {
                    if let Some(event) = GLOBALS
                        .storage
                        .find_events(
                            &[ea.kind],
                            &[ea.author],
                            None,
                            |event| {
                                event.tags.iter().any(|tag| {
                                    if let Tag::Identifier { d, .. } = tag {
                                        if *d == ea.d {
                                            return true;
                                        }
                                    }
                                    false
                                })
                            },
                            true,
                        )?
                        .get(1)
                    {
                        note_search_results.push(event.clone());
                    }
                }
                NostrBech32::EventPointer(ep) => {
                    if let Some(event) = GLOBALS.storage.read_event(ep.id)? {
                        note_search_results.push(event);
                    }
                }
                NostrBech32::Id(id) => {
                    if let Some(event) = GLOBALS.storage.read_event(id)? {
                        note_search_results.push(event);
                    }
                }
                NostrBech32::Profile(prof) => {
                    if let Some(person) = GLOBALS.storage.read_person(&prof.pubkey)? {
                        people_search_results.push(person);
                    }
                }
                NostrBech32::Pubkey(pk) => {
                    if let Some(person) = GLOBALS.storage.read_person(&pk)? {
                        people_search_results.push(person);
                    }
                }
                NostrBech32::Relay(_relay) => (),
            }
        }

        people_search_results.extend(GLOBALS.storage.filter_people(|p| {
            if let Some(metadata) = &p.metadata {
                if let Ok(s) = serde_json::to_string(&metadata) {
                    if s.to_lowercase().contains(&text) {
                        return true;
                    }
                }
            }

            if let Some(petname) = &p.petname {
                if petname.to_lowercase().contains(&text) {
                    return true;
                }
            }

            false
        })?);

        note_search_results.extend(GLOBALS.storage.search_events(&text)?);

        *GLOBALS.people_search_results.write() = people_search_results;
>>>>>>> 8bca4158
        *GLOBALS.note_search_results.write() = note_search_results;

        Ok(())
    }

    async fn zap_start(
        &mut self,
        id: Id,
        target_pubkey: PublicKey,
        lnurl: UncheckedUrl,
    ) -> Result<(), Error> {
        if GLOBALS.signer.public_key().is_none() {
            tracing::warn!("You need to setup your identity to zap.");
            GLOBALS
                .status_queue
                .write()
                .write("You need to setup your identity to zap.".to_string());
            *GLOBALS.current_zap.write() = ZapState::None;
            return Ok(());
        }

        *GLOBALS.current_zap.write() = ZapState::CheckingLnurl(id, target_pubkey, lnurl.clone());

        let client = reqwest::Client::builder()
            .timeout(std::time::Duration::new(15, 0))
            .gzip(true)
            .brotli(true)
            .deflate(true)
            .build()?;

        // Convert the lnurl UncheckedUrl to a Url
        let url = nostr_types::Url::try_from_unchecked_url(&lnurl)?;

        // Read the PayRequestData from the lnurl
        let response = client.get(url.as_str()).send().await?;
        let text = response.text().await?;
        let prd: PayRequestData = match serde_json::from_str(&text) {
            Ok(prd) => prd,
            Err(e) => {
                tracing::error!("Zap pay request data invalid: {}, {}", text, e);
                GLOBALS
                    .status_queue
                    .write()
                    .write(format!("Zap pay request data invalid: {}, {}", text, e));
                *GLOBALS.current_zap.write() = ZapState::None;
                return Ok(());
            }
        };

        // Verify it supports nostr
        if prd.allows_nostr != Some(true) {
            tracing::warn!("Zap wallet does not support nostr, trying anyways...");
            GLOBALS
                .status_queue
                .write()
                .write("Zap wallet does not support nostr, trying anyways...".to_string());
        }

        *GLOBALS.current_zap.write() = ZapState::SeekingAmount(id, target_pubkey, prd, lnurl);

        Ok(())
    }

    async fn zap(
        &mut self,
        id: Id,
        target_pubkey: PublicKey,
        msats: MilliSatoshi,
        comment: String,
    ) -> Result<(), Error> {
        use serde_json::Value;

        let user_pubkey = match GLOBALS.signer.public_key() {
            Some(pk) => pk,
            None => {
                tracing::warn!("You need to setup your identity to zap.");
                GLOBALS
                    .status_queue
                    .write()
                    .write("You need to setup your identity to zap.".to_string());
                *GLOBALS.current_zap.write() = ZapState::None;
                return Ok(());
            }
        };

        // Make sure we are in the right zap state, and destructure it
        let (state_id, state_pubkey, prd, lnurl) = match *GLOBALS.current_zap.read() {
            ZapState::SeekingAmount(state_id, state_pubkey, ref prd, ref lnurl) => {
                (state_id, state_pubkey, prd.clone(), lnurl.clone())
            }
            _ => {
                tracing::warn!("Wrong zap state. Resetting zap state.");
                *GLOBALS.current_zap.write() = ZapState::None;
                return Ok(());
            }
        };

        // Make sure the zap we are doing matches the zap we setup previously
        if id != state_id || target_pubkey != state_pubkey {
            tracing::warn!("Zap mismatch. Resetting zap state.");
            *GLOBALS.current_zap.write() = ZapState::None;
            return Ok(());
        }

        // Validate amount bounds
        if let Some(Value::Number(n)) = prd.other.get("minSendable") {
            if let Some(u) = n.as_u64() {
                if msats.0 < u {
                    tracing::warn!("Zap amount too low. Min is {}", u);
                    GLOBALS
                        .status_queue
                        .write()
                        .write("Zap amount is too low.".to_string());
                    // leave zap state as is.
                    return Ok(());
                }
            }
        }
        if let Some(Value::Number(n)) = prd.other.get("maxSendable") {
            if let Some(u) = n.as_u64() {
                if msats.0 > u {
                    tracing::warn!("Zap amount too high. Max is {}", u);
                    GLOBALS
                        .status_queue
                        .write()
                        .write("Zap amount is too high.".to_string());
                    // leave zap state as is.
                    return Ok(());
                }
            }
        }

        // Bump the state
        *GLOBALS.current_zap.write() = ZapState::LoadingInvoice(id, target_pubkey);

        let msats_string: String = format!("{}", msats.0);

        // Convert the callback UncheckedUrl to a Url
        let callback = nostr_types::Url::try_from_unchecked_url(&prd.callback)?;

        // Get the relays to have the receipt posted to
        let relays = {
            // Start with the relays the event was seen on
            let mut relays: Vec<RelayUrl> = GLOBALS
                .storage
                .get_event_seen_on_relay(id)?
                .drain(..)
                .map(|(url, _)| url)
                .collect();

            // Add the read relays of the target person
            let mut target_read_relays = GLOBALS
                .storage
                .get_best_relays(target_pubkey, Direction::Read)?;
            let target_read_relays: Vec<RelayUrl> =
                target_read_relays.drain(..).map(|pair| pair.0).collect();
            relays.extend(target_read_relays);

            // Add all my write relays
            let write_relay_urls: Vec<RelayUrl> = GLOBALS
                .storage
                .filter_relays(|r| r.has_usage_bits(Relay::WRITE))?
                .iter()
                .map(|dbrelay| dbrelay.url.clone())
                .collect();
            relays.extend(write_relay_urls);

            if relays.is_empty() {
                *GLOBALS.current_zap.write() = ZapState::None;
                return Err(ErrorKind::NoRelay.into());
            }

            // Deduplicate
            relays.sort();
            relays.dedup();

            // Turn relays into strings for the event tag
            let relays: Vec<String> = relays.iter().map(|r| r.as_str().to_owned()).collect();
            relays
        };

        // Generate the zap request event
        let pre_event = PreEvent {
            pubkey: user_pubkey,
            created_at: Unixtime::now().unwrap(),
            kind: EventKind::ZapRequest,
            tags: vec![
                Tag::Event {
                    id,
                    recommended_relay_url: None,
                    marker: None,
                    trailing: Vec::new(),
                },
                Tag::Pubkey {
                    pubkey: target_pubkey.into(),
                    recommended_relay_url: None,
                    petname: None,
                    trailing: Vec::new(),
                },
                Tag::Other {
                    tag: "relays".to_owned(),
                    data: relays,
                },
                Tag::Other {
                    tag: "amount".to_owned(),
                    data: vec![msats_string.clone()],
                },
                Tag::Other {
                    tag: "lnurl".to_owned(),
                    data: vec![lnurl.as_str().to_owned()],
                },
            ],
            content: comment,
            ots: None,
        };

        let event = GLOBALS.signer.sign_preevent(pre_event, None, None)?;
        let serialized_event = serde_json::to_string(&event)?;

        let client = reqwest::Client::builder()
            .timeout(std::time::Duration::new(15, 0))
            .gzip(true)
            .brotli(true)
            .deflate(true)
            .build()?;

        let mut url = match url::Url::parse(&callback.0) {
            Ok(url) => url,
            Err(e) => {
                tracing::error!("{}", e);
                *GLOBALS.current_zap.write() = ZapState::None;
                return Ok(());
            }
        };

        url.query_pairs_mut()
            .clear()
            .append_pair("nostr", &serialized_event)
            .append_pair("amount", &msats_string);

        let response = client.get(url).send().await?;
        let text = response.text().await?;

        let value: serde_json::Value = serde_json::from_str(&text)?;
        if let Value::Object(map) = value {
            if let Some(Value::String(s)) = map.get("pr") {
                tracing::debug!("Zap Invoice = {}", s);
                *GLOBALS.current_zap.write() = ZapState::ReadyToPay(id, s.to_owned());
                return Ok(());
            }
        }

        *GLOBALS.current_zap.write() = ZapState::None;
        tracing::warn!("Zap invoice data not recognized: {}", text);
        GLOBALS
            .status_queue
            .write()
            .write("Zap invoice data not recognized.".to_string());

        Ok(())
    }
}

fn work_logger(work_receiver: mpsc::Receiver<u8>, powint: u8) {
    while let Ok(work) = work_receiver.recv() {
        if work >= powint {
            // Even if work > powint, it doesn't count since we declared our target.
            GLOBALS
                .status_queue
                .write()
                .write(format!("Message sent with {powint} bits of work computed."));
            break;
        } else {
            GLOBALS
                .status_queue
                .write()
                .write(format!("PoW: {work}/{powint}"));
        }
    }
}<|MERGE_RESOLUTION|>--- conflicted
+++ resolved
@@ -5,10 +5,7 @@
 };
 use crate::error::{Error, ErrorKind};
 use crate::globals::{ZapState, GLOBALS};
-<<<<<<< HEAD
-=======
 use crate::people::Person;
->>>>>>> 8bca4158
 use crate::person_relay::PersonRelay;
 use crate::relay::Relay;
 use crate::tags::{
@@ -19,14 +16,9 @@
 use http::StatusCode;
 use minion::Minion;
 use nostr_types::{
-<<<<<<< HEAD
-    EncryptedPrivateKey, EventKind, Id, IdHex, Metadata, MilliSatoshi, NostrBech32, PayRequestData,
-    PreEvent, PrivateKey, Profile, PublicKey, RelayUrl, Tag, UncheckedUrl, Unixtime,
-=======
     EncryptedPrivateKey, Event, EventKind, Id, IdHex, Metadata, MilliSatoshi, NostrBech32,
     PayRequestData, PreEvent, PrivateKey, Profile, PublicKey, RelayUrl, Tag, UncheckedUrl,
     Unixtime,
->>>>>>> 8bca4158
 };
 use std::collections::HashMap;
 use std::sync::atomic::Ordering;
@@ -480,20 +472,15 @@
     fn bump_failure_count(url: &RelayUrl) {
         if let Ok(Some(mut dbrelay)) = GLOBALS.storage.read_relay(url) {
             dbrelay.failure_count += 1;
-<<<<<<< HEAD
-            let _ = GLOBALS.storage.write_relay(&dbrelay);
-=======
             let _ = GLOBALS.storage.write_relay(&dbrelay, None);
->>>>>>> 8bca4158
         }
     }
 
     async fn handle_message(&mut self, message: ToOverlordMessage) -> Result<bool, Error> {
         match message {
             ToOverlordMessage::AddRelay(relay_str) => {
-<<<<<<< HEAD
-                let dbrelay = Relay::new(relay_str.clone());
-                GLOBALS.storage.write_relay(&dbrelay)?;
+                let dbrelay = Relay::new(relay_str);
+                GLOBALS.storage.write_relay(&dbrelay, None)?;
             }
             ToOverlordMessage::ClearAllUsageOnRelay(relay_url) => {
                 if let Some(mut dbrelay) = GLOBALS.storage.read_relay(&relay_url)? {
@@ -504,19 +491,11 @@
                 } else {
                     tracing::error!("CODE OVERSIGHT - Attempt to clear relay usage bit for a relay not in memory. It will not be saved.");
                 }
-=======
-                let dbrelay = Relay::new(relay_str);
-                GLOBALS.storage.write_relay(&dbrelay, None)?;
->>>>>>> 8bca4158
             }
             ToOverlordMessage::AdjustRelayUsageBit(relay_url, bit, value) => {
                 if let Some(mut dbrelay) = GLOBALS.storage.read_relay(&relay_url)? {
                     dbrelay.adjust_usage_bit(bit, value);
-<<<<<<< HEAD
-                    GLOBALS.storage.write_relay(&dbrelay)?;
-=======
                     GLOBALS.storage.write_relay(&dbrelay, None)?;
->>>>>>> 8bca4158
                 } else {
                     tracing::error!("CODE OVERSIGHT - We are adjusting a relay usage bit for a relay not in memory, how did that happen? It will not be saved.");
                 }
@@ -601,11 +580,7 @@
             ToOverlordMessage::HideOrShowRelay(relay_url, hidden) => {
                 if let Some(mut relay) = GLOBALS.storage.read_relay(&relay_url)? {
                     relay.hidden = hidden;
-<<<<<<< HEAD
-                    GLOBALS.storage.write_relay(&relay)?;
-=======
                     GLOBALS.storage.write_relay(&relay, None)?;
->>>>>>> 8bca4158
                 }
             }
             ToOverlordMessage::ImportPriv(mut import_priv, mut password) => {
@@ -705,12 +680,8 @@
                     .write("Pruning database, please be patient..".to_owned());
 
                 let now = Unixtime::now().unwrap();
-<<<<<<< HEAD
-                let then = now - Duration::new(60 * 60 * 24 * 180, 0); // 180 days
-=======
                 let then = now
                     - Duration::new(GLOBALS.settings.read().prune_period_days * 60 * 60 * 24, 0);
->>>>>>> 8bca4158
                 let count = GLOBALS.storage.prune(then)?;
 
                 GLOBALS.status_queue.write().write(format!(
@@ -733,11 +704,7 @@
             ToOverlordMessage::RankRelay(relay_url, rank) => {
                 if let Some(mut dbrelay) = GLOBALS.storage.read_relay(&relay_url)? {
                     dbrelay.rank = rank as u64;
-<<<<<<< HEAD
-                    GLOBALS.storage.write_relay(&dbrelay)?;
-=======
                     GLOBALS.storage.write_relay(&dbrelay, None)?;
->>>>>>> 8bca4158
                 }
             }
             ToOverlordMessage::ReengageMinion(url, persistent_jobs) => {
@@ -751,11 +718,7 @@
             }
             ToOverlordMessage::SaveSettings => {
                 let settings = GLOBALS.settings.read().clone();
-<<<<<<< HEAD
-                GLOBALS.storage.write_settings(&settings)?;
-=======
                 GLOBALS.storage.write_settings(&settings, None)?;
->>>>>>> 8bca4158
                 tracing::debug!("Settings saved.");
             }
             ToOverlordMessage::Search(text) => {
@@ -786,11 +749,7 @@
                 let public_key = GLOBALS.signer.public_key().unwrap();
                 GLOBALS.settings.write().public_key = Some(public_key);
                 let settings = GLOBALS.settings.read().clone();
-<<<<<<< HEAD
-                GLOBALS.storage.write_settings(&settings)?;
-=======
                 GLOBALS.storage.write_settings(&settings, None)?;
->>>>>>> 8bca4158
             }
             ToOverlordMessage::UpdateFollowing(merge) => {
                 self.update_following(merge).await?;
@@ -914,11 +873,7 @@
 
         // Save relay
         let db_relay = Relay::new(relay.clone());
-<<<<<<< HEAD
-        GLOBALS.storage.write_relay(&db_relay)?;
-=======
         GLOBALS.storage.write_relay(&db_relay, None)?;
->>>>>>> 8bca4158
 
         let now = Unixtime::now().unwrap().0 as u64;
 
@@ -930,11 +885,7 @@
         pr.last_suggested_kind3 = Some(now);
         pr.manually_paired_read = true;
         pr.manually_paired_write = true;
-<<<<<<< HEAD
-        GLOBALS.storage.write_person_relay(&pr)?;
-=======
         GLOBALS.storage.write_person_relay(&pr, None)?;
->>>>>>> 8bca4158
 
         // async_follow added them to the relay tracker.
         // Pick relays to start tracking them now
@@ -1722,11 +1673,7 @@
             if let Ok(relay_url) = RelayUrl::try_from_unchecked_url(relay) {
                 // Save relay
                 let db_relay = Relay::new(relay_url.clone());
-<<<<<<< HEAD
-                GLOBALS.storage.write_relay(&db_relay)?;
-=======
                 GLOBALS.storage.write_relay(&db_relay, None)?;
->>>>>>> 8bca4158
 
                 // Save person_relay
                 let mut pr = match GLOBALS
@@ -1737,11 +1684,7 @@
                     None => PersonRelay::new(nprofile.pubkey, relay_url.clone()),
                 };
                 pr.last_suggested_nip05 = Some(Unixtime::now().unwrap().0 as u64);
-<<<<<<< HEAD
-                GLOBALS.storage.write_person_relay(&pr)?;
-=======
                 GLOBALS.storage.write_person_relay(&pr, None)?;
->>>>>>> 8bca4158
             }
         }
 
@@ -1880,11 +1823,7 @@
                         .and_then(|rru| RelayUrl::try_from_unchecked_url(rru).ok())
                     {
                         // Save relay if missing
-<<<<<<< HEAD
-                        GLOBALS.storage.write_relay_if_missing(&url)?;
-=======
                         GLOBALS.storage.write_relay_if_missing(&url, None)?;
->>>>>>> 8bca4158
 
                         // create or update person_relay last_suggested_kind3
                         let mut pr = match GLOBALS.storage.read_person_relay(pubkey, &url)? {
@@ -1892,11 +1831,7 @@
                             None => PersonRelay::new(pubkey, url.clone()),
                         };
                         pr.last_suggested_kind3 = Some(now.0 as u64);
-<<<<<<< HEAD
-                        GLOBALS.storage.write_person_relay(&pr)?;
-=======
                         GLOBALS.storage.write_person_relay(&pr, None)?;
->>>>>>> 8bca4158
                     }
                     // TBD: do something with the petname
                 }
@@ -1912,13 +1847,9 @@
         } else {
             our_contact_list.created_at
         };
-<<<<<<< HEAD
-        GLOBALS.storage.write_last_contact_list_edit(last_edit.0)?;
-=======
         GLOBALS
             .storage
             .write_last_contact_list_edit(last_edit.0, None)?;
->>>>>>> 8bca4158
 
         // Pick relays again
         {
@@ -1945,40 +1876,6 @@
         let mut people_search_results: Vec<Person> = Vec::new();
         let mut note_search_results: Vec<Event> = Vec::new();
 
-<<<<<<< HEAD
-        text = text.to_lowercase();
-
-        // If npub, convert to hex so we can find it in the database
-        // (This will only work with full npubs)
-        let mut pubkeytext = text.clone();
-        if let Ok(pk) = PublicKey::try_from_bech32_string(&text, true) {
-            pubkeytext = pk.as_hex_string();
-        }
-
-        *GLOBALS.people_search_results.write() = GLOBALS.storage.filter_people(|p| {
-            if p.pubkey.as_hex_string().contains(&pubkeytext) {
-                return true;
-            }
-
-            if let Some(metadata) = &p.metadata {
-                if let Ok(s) = serde_json::to_string(&metadata) {
-                    if s.to_lowercase().contains(&text) {
-                        return true;
-                    }
-                }
-            }
-
-            if let Some(petname) = &p.petname {
-                if petname.to_lowercase().contains(&text) {
-                    return true;
-                }
-            }
-
-            false
-        })?;
-
-        let note_search_results = GLOBALS.storage.search_events(&text)?;
-=======
         // If a nostr: url, strip the 'nostr:' part
         if text.len() >= 6 && &text[0..6] == "nostr:" {
             text = text.split_off(6);
@@ -2055,7 +1952,6 @@
         note_search_results.extend(GLOBALS.storage.search_events(&text)?);
 
         *GLOBALS.people_search_results.write() = people_search_results;
->>>>>>> 8bca4158
         *GLOBALS.note_search_results.write() = note_search_results;
 
         Ok(())
