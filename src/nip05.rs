use crate::error::{Error, ErrorKind};
use crate::globals::GLOBALS;
use crate::people::Person;
use crate::person_relay::PersonRelay;
use nostr_types::{Metadata, Nip05, PublicKey, RelayUrl, Unixtime};
use std::sync::atomic::Ordering;

// This updates the people map and the database with the result
pub async fn validate_nip05(person: Person) -> Result<(), Error> {
    if !GLOBALS.settings.read().check_nip05 {
        return Ok(());
    }

    let now = Unixtime::now().unwrap();

    // invalid if their nip-05 is not set
    if person.metadata.is_none() || matches!(person.metadata, Some(Metadata { nip05: None, .. })) {
        GLOBALS
            .people
            .upsert_nip05_validity(&person.pubkey, None, false, now.0 as u64)
            .await?;
        return Ok(());
    }

    let metadata = person.metadata.as_ref().unwrap().to_owned();
    let nip05 = metadata.nip05.as_ref().unwrap().to_owned();

    // Split their DNS ID
    let (user, domain) = match parse_nip05(&nip05) {
        Ok(pair) => pair,
        Err(_) => {
            GLOBALS
                .people
                .upsert_nip05_validity(&person.pubkey, Some(nip05), false, now.0 as u64)
                .await?;
            return Ok(());
        }
    };

    // Fetch NIP-05
    let nip05file = match fetch_nip05(&user, &domain).await {
        Ok(content) => content,
        Err(e) => {
            tracing::error!("NIP-05 fetch issue with {}@{}", user, domain);
            return Err(e);
        }
    };

    // Check if the response matches their public key
    let mut valid = false;
    match nip05file.names.get(&user) {
        Some(pk) => {
            if let Ok(pubkey) = PublicKey::try_from_hex_string(pk, true) {
                if pubkey == person.pubkey {
                    // Validated
                    GLOBALS
                        .people
                        .upsert_nip05_validity(
                            &person.pubkey,
                            Some(nip05.clone()),
                            true,
                            now.0 as u64,
                        )
                        .await?;
                    valid = true;
                }
            } else {
                // Failed
                GLOBALS
                    .people
                    .upsert_nip05_validity(&person.pubkey, Some(nip05.clone()), false, now.0 as u64)
                    .await?;
            }
        }
        None => {
            // Failed
            GLOBALS
                .people
                .upsert_nip05_validity(&person.pubkey, Some(nip05.clone()), false, now.0 as u64)
                .await?;
        }
    }

    // UI cache invalidation (so notes of the person get rerendered)
    GLOBALS.ui_people_to_invalidate.write().push(person.pubkey);

    if valid {
        update_relays(nip05, nip05file, &person.pubkey).await?;
    }

    Ok(())
}

pub async fn get_and_follow_nip05(nip05: String) -> Result<(), Error> {
    // Split their DNS ID
    let (user, domain) = parse_nip05(&nip05)?;

    // Fetch NIP-05
    let nip05file = fetch_nip05(&user, &domain).await?;

    // Get their pubkey
    let pubkey = match nip05file.names.get(&user) {
        Some(pk) => PublicKey::try_from_hex_string(pk, true)?,
        None => return Err((ErrorKind::Nip05KeyNotFound, file!(), line!()).into()),
    };

    // Save person
    GLOBALS
        .people
        .upsert_nip05_validity(
            &pubkey,
            Some(nip05.clone()),
            true,
            Unixtime::now().unwrap().0 as u64,
        )
        .await?;

    // Mark as followed
    GLOBALS.people.follow(&pubkey, true)?;

    tracing::info!("Followed {}", &nip05);

    update_relays(nip05, nip05file, &pubkey).await?;

    Ok(())
}

async fn update_relays(nip05: String, nip05file: Nip05, pubkey: &PublicKey) -> Result<(), Error> {
    // Set their relays
    let relays = match nip05file.relays.get(&(*pubkey).into()) {
        Some(relays) => relays,
        None => return Ok(()),
    };
    for relay in relays.iter() {
        // Save relay
        if let Ok(relay_url) = RelayUrl::try_from_unchecked_url(relay) {
<<<<<<< HEAD
            GLOBALS.storage.write_relay_if_missing(&relay_url)?;
=======
            GLOBALS.storage.write_relay_if_missing(&relay_url, None)?;
>>>>>>> 8bca4158

            // Save person_relay
            let mut pr = match GLOBALS.storage.read_person_relay(*pubkey, &relay_url)? {
                Some(pr) => pr,
                None => PersonRelay::new(*pubkey, relay_url.clone()),
            };
            pr.last_suggested_nip05 = Some(Unixtime::now().unwrap().0 as u64);
<<<<<<< HEAD
            GLOBALS.storage.write_person_relay(&pr)?;
=======
            GLOBALS.storage.write_person_relay(&pr, None)?;
>>>>>>> 8bca4158
        }
    }

    tracing::info!("Setup {} relays for {}", relays.len(), &nip05);

    Ok(())
}

// returns user and domain
fn parse_nip05(nip05: &str) -> Result<(String, String), Error> {
    let mut parts: Vec<&str> = nip05.split('@').collect();

    // Add the underscore as a username if they just specified a domain name.
    if parts.len() == 1 {
        parts = Vec::from(["_", parts.first().unwrap()])
    }

    // Require two parts
    if parts.len() != 2 {
        Err((ErrorKind::InvalidDnsId, file!(), line!()).into())
    } else {
        let domain = parts.pop().unwrap();
        let user = parts.pop().unwrap();
        if domain.len() < 4 {
            // smallest non-TLD domain is like 't.co'
            return Err((ErrorKind::InvalidDnsId, file!(), line!()).into());
        }
        Ok((user.to_string(), domain.to_string()))
    }
}

async fn fetch_nip05(user: &str, domain: &str) -> Result<Nip05, Error> {
    // FIXME add user-agent if configured

    let nip05_future = reqwest::Client::builder()
        .timeout(std::time::Duration::new(60, 0))
        .redirect(reqwest::redirect::Policy::none()) // see NIP-05
        .gzip(true)
        .brotli(true)
        .deflate(true)
        .build()?
        .get(format!(
            "https://{}/.well-known/nostr.json?name={}",
            domain, user
        ))
        .send();
    let response = nip05_future.await?;
    let bytes = response.bytes().await?;
    GLOBALS.bytes_read.fetch_add(bytes.len(), Ordering::Relaxed);
    Ok(serde_json::from_slice(&bytes)?)
}<|MERGE_RESOLUTION|>--- conflicted
+++ resolved
@@ -134,11 +134,7 @@
     for relay in relays.iter() {
         // Save relay
         if let Ok(relay_url) = RelayUrl::try_from_unchecked_url(relay) {
-<<<<<<< HEAD
-            GLOBALS.storage.write_relay_if_missing(&relay_url)?;
-=======
             GLOBALS.storage.write_relay_if_missing(&relay_url, None)?;
->>>>>>> 8bca4158
 
             // Save person_relay
             let mut pr = match GLOBALS.storage.read_person_relay(*pubkey, &relay_url)? {
@@ -146,11 +142,7 @@
                 None => PersonRelay::new(*pubkey, relay_url.clone()),
             };
             pr.last_suggested_nip05 = Some(Unixtime::now().unwrap().0 as u64);
-<<<<<<< HEAD
-            GLOBALS.storage.write_person_relay(&pr)?;
-=======
             GLOBALS.storage.write_person_relay(&pr, None)?;
->>>>>>> 8bca4158
         }
     }
 
